--- conflicted
+++ resolved
@@ -75,9 +75,7 @@
     * Labels now correctly allow specifying fonts by non-pixel CSS units such as points, ems, etc.
     * Added Shapes.computeEllipseBoundary and updated Shapes.computeCircleBoundary to compute boundaries using arc-distance.
     * Added fileExtension and credit properties to OpenStreetMapTileProvider construction.
-<<<<<<< HEAD
     * Added PerformanceDisplay which can be added to a scene to display frames per second (FPS).
-=======
     * Ellipsoid.getScaledWgs84() has been removed since it is not needed.   
     * getXXX() methods which returned a new instance of what should really be a constant are now exposed as frozen properties
       instead.  This should improve performance and memory pressure.
@@ -91,7 +89,6 @@
         7. Ellipsoid.getWgs84() -> Ellipsoid.WGS84
         8. Ellipsoid.getUnitSphere() -> Ellipsoid.UNIT_SPHERE
         9. Cartesian2/3/4/Cartographic.getZero() => Cartesian2/3/4/Cartographic.ZERO
->>>>>>> 10891740
 
     b4 - 03/01/2012
     ---------------
