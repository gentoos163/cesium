--- conflicted
+++ resolved
@@ -250,11 +250,7 @@
 
         var time = new JulianDate();
         visualizer.update(time);
-<<<<<<< HEAD
-        expect(scene.getPrimitives().get(0).id).toEqual(testObject);
-=======
-        expect(scene.primitives.get(0).dynamicObject).toEqual(testObject);
->>>>>>> 8f620203
+        expect(scene.primitives.get(0).id).toEqual(testObject);
     });
 
     it('setDynamicObjectCollection removes old objects and add new ones.', function() {
@@ -279,26 +275,14 @@
         var time = new JulianDate();
 
         visualizer.update(time);
-<<<<<<< HEAD
-        expect(scene.getPrimitives().getLength()).toEqual(1);
-        var conePrimitive = scene.getPrimitives().get(0);
+        expect(scene.primitives.length).toEqual(1);
+        var conePrimitive = scene.primitives.get(0);
         expect(conePrimitive.id).toEqual(testObject);
 
         visualizer.setDynamicObjectCollection(dynamicObjectCollection2);
         visualizer.update(time);
-        expect(scene.getPrimitives().getLength()).toEqual(1);
-        conePrimitive = scene.getPrimitives().get(0);
+        expect(scene.primitives.length).toEqual(1);
+        conePrimitive = scene.primitives.get(0);
         expect(conePrimitive.id).toEqual(testObject2);
-=======
-        expect(scene.primitives.length).toEqual(1);
-        var conePrimitive = scene.primitives.get(0);
-        expect(conePrimitive.dynamicObject).toEqual(testObject);
-
-        visualizer.setDynamicObjectCollection(dynamicObjectCollection2);
-        visualizer.update(time);
-        expect(scene.primitives.length).toEqual(1);
-        conePrimitive = scene.primitives.get(0);
-        expect(conePrimitive.dynamicObject).toEqual(testObject2);
->>>>>>> 8f620203
     });
 }, 'WebGL');