<!DOCTYPE html>
<html lang="en">
<head>
    <meta charset="utf-8">
    <meta http-equiv="X-UA-Compatible" content="IE=Edge,chrome=1">  <!-- Use Chrome Frame in IE -->
    <meta name="viewport" content="width=device-width, height=device-height, initial-scale=1, maximum-scale=1, minimum-scale=1, user-scalable=no">
    <meta name="description" content="A simple CZML example showing four satellites in orbit around the Earth, and some ground objects.">
    <meta name="cesium-sandcastle-labels" content="Showcases, Tutorials, DataSources">
    <title>Cesium Demo</title>
    <script type="text/javascript" src="../Sandcastle-header.js"></script>
    <script type="text/javascript" src="../../../ThirdParty/requirejs-2.1.9/require.js"></script>
    <script type="text/javascript">
    require.config({
        baseUrl : '../../../Source',
        waitSeconds : 60
    });
    </script>
</head>
<body class="sandcastle-loading" data-sandcastle-bucket="bucket-requirejs.html">
<style>
    @import url(../templates/bucket.css);
</style>
<div id="cesiumContainer" class="fullSize"></div>
<div id="loadingOverlay"><h1>Loading...</h1></div>
<div id="toolbar"></div>
<script id="cesium_sandcastle_script">
function startup(Cesium) {
    "use strict";
//Sandcastle_Begin
var usStates = '../../SampleData/ne_10m_us_states.json';

var viewer = new Cesium.Viewer('cesiumContainer');
Cesium.viewerEntityMixin(viewer);

//Load a GeoJSON or TopoJSON file with default settings.
function basicLoading(){
    var dataSource = new Cesium.GeoJsonDataSource();
<<<<<<< HEAD
    dataSource.loadUrl(gallery + 'ne_110m_land_topo.geojson').then(function() {
        viewer.dataSources.add(dataSource);
    });
}

function statesGeoJSON() {
    viewer.dataSources.removeAll();

    var dataSource = new Cesium.GeoJsonDataSource();
    dataSource.defaultPolygon.polygon.material.color = new Cesium.ConstantProperty(new Cesium.Color(0.0, 1.0, 0.0, 0.2));
    dataSource.defaultPolygon.polygon.outlineColor = new Cesium.ConstantProperty(Cesium.Color.WHITE);
    dataSource.loadUrl(gallery + 'ne_10m_us_states.geojson').then(function() {
        viewer.dataSources.add(dataSource);
    });
}
=======
    viewer.dataSources.add(dataSource);
    dataSource.loadUrl(usStates);
}

//Add button to run the basic loading example.
Sandcastle.addToolbarButton('Basic loading', function() {
    resetDemo();
    basicLoading();
});
>>>>>>> 064c6c3f

//Apply custom graphics to a GeoJSON or TopoJSON file based
//on the metadata contained in the file.
Sandcastle.addToolbarButton('Custom Graphics', function() {
    resetDemo();
    //Seed the random number generator for repeatable results.
    Cesium.Math.setRandomNumberSeed(0);

    //Create a new GeoJSON data source and add it to the list.
    var dataSource = new Cesium.GeoJsonDataSource();
<<<<<<< HEAD
    dataSource.defaultPolygon.polygon.material.color = new Cesium.ConstantProperty(new Cesium.Color(0.0, 0.0, 0.5, 0.5));
    dataSource.defaultPolygon.polygon.outlineColor = new Cesium.ConstantProperty(Cesium.Color.NAVY);
    dataSource.loadUrl(gallery + 'ne_110m_lakes.geojson').then(function() {
        viewer.dataSources.add(dataSource);
=======
    viewer.dataSources.add(dataSource);
    
    //Load the document and then set custom graphics
    dataSource.loadUrl(usStates).then(function() {
        //Get the array of entities
        var entities = dataSource.entities.entities;
        
        var colorHash = {};
        for (var i = 0; i < entities.length; i++) {
            //For each entity, create a random color based on the state name.
            //Some states have multiple entities, so we store the color in a
            //hash so that we use the same color for the entire state.
            var entity = entities[i];
            var name = entity.name;
            var color = colorHash[name];
            if (!color) {
                color = Cesium.Color.fromRandom({
                    alpha : 1.0
                });
                colorHash[name] = color;
            }
            
            //Set the polygon material to our random color.
            entity.polygon.material = Cesium.ColorMaterialProperty.fromColor(color);

            //Extrude the polygon based on the state's population.  Each entity
            //stores the properties for the GeoJSON feature it was created from
            //Since the population is a huge number, we divide by 50.
            entity.polygon.extrudedHeight = new Cesium.ConstantProperty(entity.properties.Population / 50.0);
        }
>>>>>>> 064c6c3f
    });
});

//Reset the scene when switching demos.
function resetDemo() {
  viewer.dataSources.removeAll();
  
  //Set the camera to a US centered tilted view.
  var camera = viewer.scene.camera;
  camera.constrainedAxis = Cesium.Cartesian3.UNIT_Z;
  camera.transform = Cesium.Transforms.eastNorthUpToFixedFrame(Cesium.Cartesian3.fromDegrees(-97.5, 38));
  camera.lookAt(new Cesium.Cartesian3(0.0, -5000000.0, 4000000.0), Cesium.Cartesian3.ZERO, Cesium.Cartesian3.UNIT_Z);
}
resetDemo();
basicLoading();
//Sandcastle_End
Sandcastle.finishedLoading();
}
if (typeof Cesium !== "undefined") {
    startup(Cesium);
} else if (typeof require === "function") {
    require(["Cesium"], startup);
}
</script>
</body>
</html><|MERGE_RESOLUTION|>--- conflicted
+++ resolved
@@ -35,23 +35,6 @@
 //Load a GeoJSON or TopoJSON file with default settings.
 function basicLoading(){
     var dataSource = new Cesium.GeoJsonDataSource();
-<<<<<<< HEAD
-    dataSource.loadUrl(gallery + 'ne_110m_land_topo.geojson').then(function() {
-        viewer.dataSources.add(dataSource);
-    });
-}
-
-function statesGeoJSON() {
-    viewer.dataSources.removeAll();
-
-    var dataSource = new Cesium.GeoJsonDataSource();
-    dataSource.defaultPolygon.polygon.material.color = new Cesium.ConstantProperty(new Cesium.Color(0.0, 1.0, 0.0, 0.2));
-    dataSource.defaultPolygon.polygon.outlineColor = new Cesium.ConstantProperty(Cesium.Color.WHITE);
-    dataSource.loadUrl(gallery + 'ne_10m_us_states.geojson').then(function() {
-        viewer.dataSources.add(dataSource);
-    });
-}
-=======
     viewer.dataSources.add(dataSource);
     dataSource.loadUrl(usStates);
 }
@@ -61,7 +44,6 @@
     resetDemo();
     basicLoading();
 });
->>>>>>> 064c6c3f
 
 //Apply custom graphics to a GeoJSON or TopoJSON file based
 //on the metadata contained in the file.
@@ -72,12 +54,6 @@
 
     //Create a new GeoJSON data source and add it to the list.
     var dataSource = new Cesium.GeoJsonDataSource();
-<<<<<<< HEAD
-    dataSource.defaultPolygon.polygon.material.color = new Cesium.ConstantProperty(new Cesium.Color(0.0, 0.0, 0.5, 0.5));
-    dataSource.defaultPolygon.polygon.outlineColor = new Cesium.ConstantProperty(Cesium.Color.NAVY);
-    dataSource.loadUrl(gallery + 'ne_110m_lakes.geojson').then(function() {
-        viewer.dataSources.add(dataSource);
-=======
     viewer.dataSources.add(dataSource);
     
     //Load the document and then set custom graphics
@@ -108,7 +84,6 @@
             //Since the population is a huge number, we divide by 50.
             entity.polygon.extrudedHeight = new Cesium.ConstantProperty(entity.properties.Population / 50.0);
         }
->>>>>>> 064c6c3f
     });
 });
 
