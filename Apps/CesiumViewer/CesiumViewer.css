--- conflicted
+++ resolved
@@ -13,62 +13,6 @@
 #cesiumContainer {
 	width: 100%;
 	height: 100%;
-<<<<<<< HEAD
-}
-
-.timelineContainer {
-	position: absolute;
-	bottom: 0;
-	width: 100%;
-	height: 25px;
-	padding: 0 2px 2px;
-}
-
-.animationIcon {
-	background-image: url('Images/animationBar.png');
-	background-repeat: no-repeat;
-	width: 24px;
-	height: 24px;
-}
-
-.bingIcon {
-    background-image: url('../../Images/Bing_Logo_51x19_White.png');
-    background-repeat: no-repeat;
-    background-position:center; 
-    width: 51px;
-    height: 24px;
-}
-
-.animReverse {
-	background-position: -24px 0;
-}
-
-.animPause {
-	background-position: -72px 0;
-}
-
-.animPlay {
-	background-position: -120px 0;
-}
-
-.animFast {
-	background-position: -144px 0;
-}
-
-.animSlow {
-	background-position: -168px 0;
-}
-
-.cesiumLogo {
-	display: block;
-	position: absolute;
-	bottom: 66px;
-	left: 5px;
-	text-decoration: none;
-}
-
-.cesiumLogo img {
-	border: none;
 }
 
 .agiLogo {
@@ -81,83 +25,4 @@
 
 .agiLogo img {
     border: none;
-}
-
-.animButtons {
-	display: block;
-	position: absolute;
-	bottom: 31px;
-	left: 6px;
-}
-
-#speedIndicator {
-	opacity: 0;
-	background: rgba(42, 42, 42, 0.8);
-	color: #eee;
-	font-size: 12px;
-	z-index: 20;
-	padding: 5px 10px;
-	border-radius: 4px;
-	-moz-transition-property: opacity;
-	-moz-transition-duration: 0.2s;
-	-webkit-transition-property: opacity;
-	-webkit-transition-duration: 0.2s;
-	transition-property: opacity;
-	transition-duration: 0.2s;
-}
-
-.animButtons:hover #speedIndicator {
-	opacity: 1;
-}
-
-.timeLabel {
-	display: block;
-	position: absolute;
-	bottom: 31px;
-	right: 6px;
-}
-
-.viewIcon {
-	background-image: url('Images/viewControlBar.png');
-	background-repeat: no-repeat;
-	width: 24px;
-	height: 24px;
-}
-
-.view2D {
-	background-position: -24px 0;
-}
-
-.view3D {
-	background-position: -48px 0;
-}
-
-.viewColumbus {
-	background-position: -72px 0;
-}
-
-.toggleCbLighting {
-	background-position: -96px 0;
-}
-
-.viewFullScreen {
-	background-position: -120px 0;
-}
-
-.viewButtons {
-	display: block;
-	position: fixed;
-	top: 5px;
-	right: 5px;
-}
-
-.imagerySelector {
-	display: block;
-}
-
-.claro .dijitToggleButtonChecked .dijitButtonNode {
-    border: 1px solid #EA0;
-    box-shadow: 0 0 5px rgba(255, 170, 42, 1);
-=======
->>>>>>> a32018ad
 }