--- conflicted
+++ resolved
@@ -72,19 +72,6 @@
                 }
             }
 
-<<<<<<< HEAD
-            if (pixelDatatype == PixelDatatype.FLOAT) {
-                switch (pixelFormat) {
-                case PixelFormat.RGBA:
-                    internalFormat = WebGLConstants.RGBA32F;
-                    break;
-                case PixelFormat.RG:
-                    internalFormat = WebGLConstants.RG32F;
-                    break;
-                case PixelFormat.R:
-                    internalFormat = WebGLConstants.R32F;
-                    break;
-=======
             if (pixelDatatype === PixelDatatype.FLOAT) {
                 switch (pixelFormat) {
                     case PixelFormat.RGBA:
@@ -99,7 +86,6 @@
                     case PixelFormat.R:
                         internalFormat = WebGLConstants.R32F;
                         break;
->>>>>>> c6d302fb
                 }
             }
         }
