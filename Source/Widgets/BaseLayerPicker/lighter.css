.cesium-lighter .cesium-baseLayerPicker-dropDown {
<<<<<<< HEAD
    background-color: rgba(223, 239, 255, 0.75);
=======
	background-color: rgba(240, 240, 240, 0.75);
>>>>>>> 52ce0c57
}

.cesium-lighter .cesium-baseLayerPicker-itemLabel {
    color: black;
}<|MERGE_RESOLUTION|>--- conflicted
+++ resolved
@@ -1,9 +1,5 @@
 .cesium-lighter .cesium-baseLayerPicker-dropDown {
-<<<<<<< HEAD
-    background-color: rgba(223, 239, 255, 0.75);
-=======
-	background-color: rgba(240, 240, 240, 0.75);
->>>>>>> 52ce0c57
+    background-color: rgba(240, 240, 240, 0.75);
 }
 
 .cesium-lighter .cesium-baseLayerPicker-itemLabel {
