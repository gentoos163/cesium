#ifdef GL_EXT_frag_depth
#extension GL_EXT_frag_depth : enable
#endif

<<<<<<< HEAD
//
// The west longitude plane relative to the center of the mesh
//
uniform vec4 westPlane;
//
// The west longitude plane relative to the center of the mesh
//
uniform vec4 eastPlane;
//
// Center azimuth and deltas:
//     x = center azimuth x
//     y = center azimuth y
//     z = 1.0 / longitude delta
//     w = 1.0 / latitude delta
//
uniform vec4 centerAzimuthAndInverseDeltas;
//
// Sin and cos deltas:
//     x = sin(longitude delta)
//     y = cos(longitude delta)
//     z = sin(latitude delta)
//     w = cos(latitude delta)
//
uniform vec4 sinCosDeltas;
//
// North plane:
//     x = normal C magnitude
//     y = normal AB magnitude
//     z = minimum D
//     w = maximum D - minimum D
//
uniform vec4 northPlane;
//
// South plane:
//     x = normal C magnitude
//     y = normal AB magnitude
//     z = minimum D
//     w = maximum D - minimum D
//
uniform vec4 southPlane;

varying float v_z;

void czm_writeDepthClampedToFarPlane()
{
    // That is really 1/w
    //gl_FragDepthEXT = min(v_z * gl_FragCoord.w, 1.0);   
    //gl_FragDepthEXT = clamp(v_z * gl_FragCoord.w, 0.0, 1.0);
}

void main(void)
{
    /*
     //
     // Get the depth value of the terrain for the current fragment.
     // Note that this is almost certainly  different then the depth
     // value of the shadow volume, which is why the depth texture
     // is used in the first place.
     //
    vec2 depthTextureCoord;
    depthTextureCoord.x = (gl_FragCoord.x - czm_viewport.x) / czm_viewport.z;
    depthTextureCoord.y = (gl_FragCoord.y - czm_viewport.y) / czm_viewport.w;
    vec4 terrainDepth = texture2D(czm_globeDepthTexture, depthTextureCoord);
     // 
     // Convert to normalized device coordinates.  That is 
     // a cube from [-1, -1, -1] to [1, 1, 1].
     //
    vec4 ndcCoord;
    ndcCoord.xy = (2.0 * depthTextureCoord.xy) - 1.0;
    ndcCoord.z = (2.0 * terrainDepth.r) - 1.0;
    ndcCoord.w = 1.0;
     //
     // Use the Inverse ModelView Projection Matrix to convert from NDC to CBF
     //
    vec4 cbfPosition = ndcCoord * czm_modelViewProjectionRelativeToPrimitiveCenterInverseTranspose;
     //
     // Reverse perspective divide
     //
    float w = 1.0 / cbfPosition.w;
    cbfPosition.xyz *= w;
    cbfPosition.w = 1.0;
     //
     // West is 0.0 and east is 1.0
     //
    float tangent = 0.0;
    float bitangent = 1.0;
    float atan1 = 0.0;
    float u = 0.0;
    float d1 = dot(westPlane, cbfPosition);
    if (d1 != 0.0)
    {
        float tempFloat = (dot(eastPlane, cbfPosition) / d1) + sinCosDeltas.y;
        if (tempFloat != 0.0)
        {
            tangent = sinCosDeltas.x / tempFloat;
            bitangent = 1.0;
        }
        else
        {
            tangent = 1.0;
            bitangent = 0.0;
        }
        atan1 = atan(sinCosDeltas.x / tempFloat);
        atan1 += (step(atan1, 0.0) + step(d1, 0.0)) * czm_pi;
        u = atan1 * centerAzimuthAndInverseDeltas.z;
    }
     //
     // Calculate the az vector for this pixel
     //
    vec2 azVec = normalize(vec2(westPlane.xy * tangent) + (vec2(westPlane.y, -westPlane.x) * bitangent));
    if ((atan1 >= czm_piOverTwo) && (atan1 <= czm_threePiOver2))
    {
        azVec = -azVec;
    }
     //
     // The following commented out code might perform better than the above if statement.  It
     // is slower on a GeForce6.
     //
     // float theSign = sign(atan1 - czm_piOverTwo) * sign(atan1 - czm_threePiOver2);
     // azVec *= theSign;
     //
     // Calculate the north and south planes
     //
    float mrDead = (dot(centerAzimuthAndInverseDeltas.xy, azVec) + 1.0) * 0.5;
    vec4 southPlane = vec4(azVec.xy * southPlane.y, southPlane.x, southPlane.z + (mrDead * southPlane.w));
    vec4 northPlane = vec4(azVec.xy * northPlane.y, northPlane.x, northPlane.z + (mrDead * northPlane.w));
     //
     // South is 0.0 and north is 1.0
     // 
    float v = 0.0;
    d1 = dot(southPlane, cbfPosition);
    if (d1 != 0.0)
    {
        atan1 = atan(sinCosDeltas.z, (dot(northPlane, cbfPosition) / d1) + sinCosDeltas.w);
        atan1 += (step(atan1, 0.0) + step(d1, 0.0)) * czm_pi;
        v = atan1 * centerAzimuthAndInverseDeltas.w;
    }
    
    vec2 textureCoordinates = vec2(u, v);
    */
    
    gl_FragColor = vec4(1.0, 1.0, 0.0, 0.5);
    
    //float depth = terrainDepth.r;
    //gl_FragColor = vec4(vec3(depth), 1.0);
    
    //gl_FragColor = vec4(textureCoordinates, 0.0, 0.5);
    
=======
#ifdef VECTOR_TILE
uniform vec4 u_highlightColor;
#else
varying vec4 v_color;
#endif

void main(void)
{
#ifdef VECTOR_TILE
    gl_FragColor = u_highlightColor;
#else
    gl_FragColor = v_color;
#endif
>>>>>>> fd7fbfd0
    czm_writeDepthClampedToFarPlane();
}<|MERGE_RESOLUTION|>--- conflicted
+++ resolved
@@ -2,7 +2,6 @@
 #extension GL_EXT_frag_depth : enable
 #endif
 
-<<<<<<< HEAD
 //
 // The west longitude plane relative to the center of the mesh
 //
@@ -45,13 +44,6 @@
 uniform vec4 southPlane;
 
 varying float v_z;
-
-void czm_writeDepthClampedToFarPlane()
-{
-    // That is really 1/w
-    //gl_FragDepthEXT = min(v_z * gl_FragCoord.w, 1.0);   
-    //gl_FragDepthEXT = clamp(v_z * gl_FragCoord.w, 0.0, 1.0);
-}
 
 void main(void)
 {
@@ -151,20 +143,5 @@
     
     //gl_FragColor = vec4(textureCoordinates, 0.0, 0.5);
     
-=======
-#ifdef VECTOR_TILE
-uniform vec4 u_highlightColor;
-#else
-varying vec4 v_color;
-#endif
-
-void main(void)
-{
-#ifdef VECTOR_TILE
-    gl_FragColor = u_highlightColor;
-#else
-    gl_FragColor = v_color;
-#endif
->>>>>>> fd7fbfd0
     czm_writeDepthClampedToFarPlane();
 }