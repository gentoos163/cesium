--- conflicted
+++ resolved
@@ -1,13 +1,9 @@
 
-<<<<<<< HEAD
 uniform float u_shadowDepthBias;
 uniform float u_shadowNormalShadingSmooth;
 uniform vec2 u_shadowMapTexelStepSize;
 
-float czm_private_shadowVisibility(float visibility) {
-=======
-float czm_private_shadowVisibility(float visibility, float nDotL, float normalShadingSmooth) {
->>>>>>> 7921031c
+float czm_private_shadowVisibility(float visibility, float nDotL) {
 #ifdef USE_NORMAL_SHADING
 #ifdef USE_NORMAL_SHADING_SMOOTH
     float strength = clamp(nDotL / u_shadowNormalShadingSmooth, 0.0, 1.0);
@@ -25,38 +21,17 @@
 {
     depth -= u_shadowDepthBias;
     float visibility = czm_shadowDepthCompare(uv, depth, shadowDistance);
-<<<<<<< HEAD
-    return czm_private_shadowVisibility(visibility);
-=======
-    return czm_private_shadowVisibility(visibility, nDotL, normalShadingSmooth);
->>>>>>> 7921031c
+    return czm_private_shadowVisibility(visibility, nDotL);
 }
 
 float czm_shadowVisibility(vec2 uv, float depth, float nDotL, float shadowDistance)
 {
 #ifdef USE_SOFT_SHADOWS
     float radius = 1.0;
-<<<<<<< HEAD
-                float dx0 = -u_shadowMapTexelStepSize.x * radius;
-                float dy0 = -u_shadowMapTexelStepSize.y * radius;
-                float dx1 = u_shadowMapTexelStepSize.x * radius;
-                float dy1 = u_shadowMapTexelStepSize.y * radius;
-                float visibility = (
-                    czm_shadowDepthCompare(uv, depth, shadowDistance) +
-                    czm_shadowDepthCompare(uv + vec2(dx0, dy0), depth, shadowDistance) +
-                    czm_shadowDepthCompare(uv + vec2(0.0, dy0), depth, shadowDistance) +
-                    czm_shadowDepthCompare(uv + vec2(dx1, dy0), depth, shadowDistance) +
-                    czm_shadowDepthCompare(uv + vec2(dx0, 0.0), depth, shadowDistance) +
-                    czm_shadowDepthCompare(uv + vec2(dx1, 0.0), depth, shadowDistance) +
-                    czm_shadowDepthCompare(uv + vec2(dx0, dy1), depth, shadowDistance) +
-                    czm_shadowDepthCompare(uv + vec2(0.0, dy1), depth, shadowDistance) +
-                    czm_shadowDepthCompare(uv + vec2(dx1, dy1), depth, shadowDistance)
-                ) * (1.0 / 9.0);
-=======
-    float dx0 = -czm_shadowMapTexelStepSize.x * radius;
-    float dy0 = -czm_shadowMapTexelStepSize.y * radius;
-    float dx1 = czm_shadowMapTexelStepSize.x * radius;
-    float dy1 = czm_shadowMapTexelStepSize.y * radius;
+    float dx0 = -u_shadowMapTexelStepSize.x * radius;
+    float dy0 = -u_shadowMapTexelStepSize.y * radius;
+    float dx1 = u_shadowMapTexelStepSize.x * radius;
+    float dy1 = u_shadowMapTexelStepSize.y * radius;
     float visibility = (
         czm_shadowDepthCompare(uv, depth, shadowDistance) +
         czm_shadowDepthCompare(uv + vec2(dx0, dy0), depth, shadowDistance) +
@@ -68,15 +43,10 @@
         czm_shadowDepthCompare(uv + vec2(0.0, dy1), depth, shadowDistance) +
         czm_shadowDepthCompare(uv + vec2(dx1, dy1), depth, shadowDistance)
     ) * (1.0 / 9.0);
->>>>>>> 7921031c
 #else
     depth -= u_shadowDepthBias;
     float visibility = czm_shadowDepthCompare(uv, depth, shadowDistance);
 #endif
 
-<<<<<<< HEAD
-    return czm_private_shadowVisibility(visibility);
-=======
-    return czm_private_shadowVisibility(visibility, nDotL, normalShadingSmooth);
->>>>>>> 7921031c
+    return czm_private_shadowVisibility(visibility, nDotL);
 }