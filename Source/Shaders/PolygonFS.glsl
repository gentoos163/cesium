uniform float u_erosion;

varying vec3 v_positionMC;
varying vec3 v_positionEC;
varying vec2 v_textureCoordinates;

#ifndef RENDER_FOR_PICK

void erode(vec3 str)
{
    if (u_erosion != 1.0)
    {
        float t = 0.5 + (0.5 * agi_snoise(str / (1.0 / 10.0)));   // Scale [-1, 1] to [0, 1]
    
        if (t > u_erosion)
        {
            discard;
        }
    }
}

#endif

void main()
{
    agi_materialInput materialInput;
    
    // TODO: Real 1D distance, and better 3D coordinate
    materialInput.st = v_textureCoordinates;
    materialInput.str = vec3(v_textureCoordinates, 0.0);
    materialInput.positionMC = v_positionMC;

<<<<<<< HEAD
    //Convert tangent space material normal to eye space
    materialInput.normalEC = normalize(agi_normal * agi_geodeticSurfaceNormal(v_positionMC, vec3(0.0), vec3(1.0)));  
    materialInput.tangentToEyeMatrix = agi_eastNorthUpToEyeCoordinates(v_positionMC, materialInput.normalEC);
    
    //Convert view vector to world space
    vec3 positionToEyeEC = normalize(-v_positionEC); 
    materialInput.positionToEyeWC = normalize(vec3(agi_inverseView * vec4(positionToEyeEC, 0.0)));
=======
#ifdef AFFECTED_BY_LIGHTING
    float intensity = agi_lightIntensity(normalEC, agi_sunDirectionEC, positionToEyeEC);
#else
    float intensity = 1.0;
#endif
>>>>>>> a56d3f15

    erode(materialInput.str);
    agi_material material = agi_getMaterial(materialInput);
    gl_FragColor = agi_lightValuePhong(agi_sunDirectionEC, positionToEyeEC, material);
}<|MERGE_RESOLUTION|>--- conflicted
+++ resolved
@@ -29,8 +29,7 @@
     materialInput.st = v_textureCoordinates;
     materialInput.str = vec3(v_textureCoordinates, 0.0);
     materialInput.positionMC = v_positionMC;
-
-<<<<<<< HEAD
+    
     //Convert tangent space material normal to eye space
     materialInput.normalEC = normalize(agi_normal * agi_geodeticSurfaceNormal(v_positionMC, vec3(0.0), vec3(1.0)));  
     materialInput.tangentToEyeMatrix = agi_eastNorthUpToEyeCoordinates(v_positionMC, materialInput.normalEC);
@@ -38,15 +37,16 @@
     //Convert view vector to world space
     vec3 positionToEyeEC = normalize(-v_positionEC); 
     materialInput.positionToEyeWC = normalize(vec3(agi_inverseView * vec4(positionToEyeEC, 0.0)));
-=======
-#ifdef AFFECTED_BY_LIGHTING
-    float intensity = agi_lightIntensity(normalEC, agi_sunDirectionEC, positionToEyeEC);
-#else
-    float intensity = 1.0;
-#endif
->>>>>>> a56d3f15
 
     erode(materialInput.str);
     agi_material material = agi_getMaterial(materialInput);
-    gl_FragColor = agi_lightValuePhong(agi_sunDirectionEC, positionToEyeEC, material);
+    
+    vec4 color; 
+    #ifdef AFFECTED_BY_LIGHTING
+    color = agi_lightValuePhong(agi_sunDirectionEC, positionToEyeEC, material);
+    #else
+    color = vec4(material.diffuseComponent, material.alphaComponent);
+    #endif
+    
+    gl_FragColor = color;
 }