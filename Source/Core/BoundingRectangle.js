--- conflicted
+++ resolved
@@ -246,11 +246,7 @@
      *
      * @param {BoundingRectangle} left A rectangle to check for intersection.
      * @param {BoundingRectangle} right The other rectangle to check for intersection.
-<<<<<<< HEAD
-     * @return {Boolean} <code>true</code> if the rectangles intersect, <code>false</code> otherwise.
-=======
      * @return {Intersect} <code>Intersect.INTESECTING</code> if the rectangles intersect, <code>Intersect.OUTSIDE</code> otherwise.
->>>>>>> 8973fb1d
      *
      * @exception {DeveloperError} left is required.
      * @exception {DeveloperError} right is required.
@@ -340,11 +336,7 @@
      * @memberof BoundingRectangle
      *
      * @param {BoundingRectangle} right A rectangle to check for intersection.
-<<<<<<< HEAD
-     * @return {Boolean} <code>true</code> if the rectangles intersect, <code>false</code> otherwise.
-=======
      * @return {Intersect} <code>Intersect.INTESECTING</code> if the rectangles intersect, <code>Intersect.OUTSIDE</code> otherwise.
->>>>>>> 8973fb1d
      *
      * @exception {DeveloperError} right is required.
      */
