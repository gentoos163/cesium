--- conflicted
+++ resolved
@@ -185,13 +185,8 @@
         var positionProperty = dynamicObject._position;
         var vertexPositionsProperty = dynamicObject._vertexPositions;
         var polylineVisualizerIndex = dynamicObject._polylineVisualizerIndex;
-<<<<<<< HEAD
         var show = dynamicObject.uiShow && dynamicObject.isAvailable(time) && (!defined(showProperty) || showProperty.getValue(time));
-        var context = dynamicPolylineVisualizer._scene.getContext();
-=======
-        var show = dynamicObject.isAvailable(time) && (!defined(showProperty) || showProperty.getValue(time));
         var context = dynamicPolylineVisualizer._scene.context;
->>>>>>> 32cbd044
 
         if (!show || //
            (!defined(vertexPositionsProperty) && //
