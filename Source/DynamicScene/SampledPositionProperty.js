--- conflicted
+++ resolved
@@ -215,12 +215,8 @@
      * @memberof SampledPositionProperty
      *
      * @param {JulianDate[]} times An array of JulianDate instances where each index is a sample time.
-<<<<<<< HEAD
      * @param {Cartesian3[]} positions The array of Cartesian3 position instances, where each value corresponds to the provided times index.
      * @param {Cartesian3[]} [velocities] The array of Cartesian3 velocity instances, where each value corresponds to the provided times index. This value is required when an instance contains velocity information.
-=======
-     * @param {Cartesian3[]} values The array of Cartesian3 instances, where each value corresponds to the provided times index.
->>>>>>> 4f2992e8
      *
      * @exception {DeveloperError} All arrays must be the same length.
      */
