/*global define*/
define([
        '../Core/defaultValue',
        '../Core/jsonp',
        '../Core/loadArrayBuffer',
        '../Core/writeTextToCanvas',
        '../Core/DeveloperError',
        '../Core/Math',
        '../Core/BoundingSphere',
        '../Core/Cartesian2',
        '../Core/Cartesian3',
        '../Core/Cartographic',
        '../Core/Extent',
        '../Core/TaskProcessor',
        './Projections',
        './TileState',
        './TerrainProvider',
        './GeographicTilingScheme',
        './WebMercatorTilingScheme',
        '../ThirdParty/when'
    ], function(
        defaultValue,
        jsonp,
        loadArrayBuffer,
        writeTextToCanvas,
        DeveloperError,
        CesiumMath,
        BoundingSphere,
        Cartesian2,
        Cartesian3,
        Cartographic,
        Extent,
        TaskProcessor,
        Projections,
        TileState,
        TerrainProvider,
        GeographicTilingScheme,
        WebMercatorTilingScheme,
        when) {
    "use strict";

    /**
     * A {@link TerrainProvider} that produces geometry by tessellating height maps
     * retrieved from a WMS server.
     *
     * @alias WebMapServiceTerrainProvider
     * @constructor
     *
     * @param {String} description.url The URL of the WMS service.
     * @param {String} description.layerName The name of the layer.
     * @param {Object} [description.proxy] A proxy to use for requests. This object is expected to have a getURL function which returns the proxied URL, if needed.
     *
     * @see TerrainProvider
     */
    function WebMapServiceTerrainProvider(description) {
        description = defaultValue(description, {});

        if (typeof description.url === 'undefined') {
            throw new DeveloperError('description.url is required.');
        }

        if (typeof description.layerName === 'undefined') {
            throw new DeveloperError('description.layerName is required.');
        }

        /**
         * The URL of the WMS server.
         * @type {String}
         */
        this.url = description.url;

        /**
         * The name of the layer.
         * @type {String}
         */
        this.layerName = description.layerName;

        /**
         * The tiling scheme used to tile the surface.
         *
         * @type TilingScheme
         */
        this.tilingScheme = new GeographicTilingScheme();
        this.projection = Projections.WGS84;
        this.maxLevel = 18;

        this._proxy = description.proxy;

        // Create the copyright message.
        if (typeof description.copyrightText !== 'undefined') {
            // Create the copyright message.
            this._logo = writeTextToCanvas(description.copyrightText, {
                font : '12px sans-serif'
            });
        }

        this.ready = true;
    }

    function computeDesiredGranularity(tilingScheme, tile) {
        var ellipsoid = tilingScheme.ellipsoid;
        var level = tile.level;

        // The more vertices we use to tessellate the extent, the less geometric error
        // in the tile.  We only need to use enough vertices to be at or below the
        // geometric error expected for this level.
        var maxErrorMeters = tilingScheme.getLevelMaximumGeometricError(level);

        // Convert the max error in meters to radians at the equator.
        // TODO: we should take the latitude into account to avoid over-tessellation near the poles.
        var maxErrorRadians = maxErrorMeters / ellipsoid.getRadii().x;

        return maxErrorRadians;
    }

    var requestsInFlight = 0;
    // Creating the geometry will require a request to the ImageServer, which will complete
    // asynchronously.  The question is, what do we do in the meantime?  The best thing to do is
    // to use terrain associated with the parent tile.  Ideally, we would be able to render
    // high-res imagery attached to low-res terrain.  In some ways, this is similar to the need
    // described in TerrainProvider of creating geometry for tiles at a higher level than
    // the terrain source actually provides.

    // In the short term, for simplicity:
    // 1. If a tile has geometry available but it has not yet been loaded, don't render the tile until
    //    the geometry has been loaded.
    // 2. If a tile does not have geometry available at all, do not render it or its siblings.
    // Longer term, #1 may be acceptable, but #2 won't be for the reasons described above.
    // To address #2, we can subdivide a mesh into its four children.  This will be fairly CPU
    // intensive, though, which is why we probably won't want to do it while waiting for the
    // actual data to load.  We could also potentially add fractal detail when subdividing.

    /**
     * Request the tile geometry from the remote server.  Once complete, the
     * tile state should be set to RECEIVED.  Alternatively, tile state can be set to
     * UNLOADED to indicate that the request should be attempted again next update, if the tile
     * is still needed.
     *
     * @param {Tile} The tile to request geometry for.
     */
    WebMapServiceTerrainProvider.prototype.requestTileGeometry = function(tile) {
        if (requestsInFlight > 1) {
            tile.state = TileState.UNLOADED;
            return;
        }

        ++requestsInFlight;

        var extent = this.tilingScheme.tileXYToNativeExtent(tile.x, tile.y, tile.level);
        var bbox = extent.west + '%2C' + extent.south + '%2C' + extent.east + '%2C' + extent.north;
        var srs = 'EPSG:4326';
        var url = this.url + '?service=WMS&version=1.1.0&request=GetMap&layers=' + this.layerName + '&bbox='  + bbox + '&width=64&height=64&srs=' + srs + '&format=application%2Fbil16';
        if (this.token) {
            url += '&token=' + this.token;
        }
        if (typeof this._proxy !== 'undefined') {
            url = this._proxy.getURL(url);
        }
<<<<<<< HEAD

        when(loadImage(url, true), function(image) {
            tile.geometry = image;
=======
        return when(loadArrayBuffer(url), function(arrayBuffer) {
            ++received;
            if ((received % 10) === 0) {
                console.log('received: ' + received);
            }

            var littleEndianBuffer = new ArrayBuffer(64 * 64 * 2);
            if (arrayBuffer.byteLength === littleEndianBuffer.byteLength) {
                var inView = new DataView(arrayBuffer);
                var outView = new DataView(littleEndianBuffer);
                for ( var i = 0; i < arrayBuffer.byteLength; i += 2) {
                    outView.setInt16(i, inView.getInt16(i, false), true);
                }
            }

            tile.geometry = new Int16Array(littleEndianBuffer);
>>>>>>> d3c5031f
            tile.state = TileState.RECEIVED;
            --requestsInFlight;
        }, function(e) {
            /*global console*/
            console.error('failed to load metadata: ' + e);
        });
    };

    var taskProcessor = new TaskProcessor('createVerticesFromHeightmap');

    /**
     * Transform the tile geometry from the format requested from the remote server
     * into a format suitable for resource creation.  Once complete, the tile
     * state should be set to TRANSFORMED.  Alternatively, tile state can be set to
     * RECEIVED to indicate that the transformation should be attempted again next update, if the tile
     * is still needed.
     *
     * @param {Context} context The context to use to create resources.
     * @param {Tile} tile The tile to transform geometry for.
     */
    WebMapServiceTerrainProvider.prototype.transformGeometry = function(context, tile) {
<<<<<<< HEAD
        // Get the height data from the image by copying it to a canvas.
        var image = tile.geometry;
        var width = image.width;
        var height = image.height;
        var pixels = getImagePixels(image);

        var southwest = this.tilingScheme.cartographicToWebMercator(tile.extent.west, tile.extent.south);
        var northeast = this.tilingScheme.cartographicToWebMercator(tile.extent.east, tile.extent.north);
        var webMercatorExtent = {
            west : southwest.x,
            south : southwest.y,
            east : northeast.x,
            north : northeast.y
        };
=======
        ++transforming;
        if ((transforming % 10) === 0) {
            console.log('transforming: ' + transforming);
        }

        var width = 64;
        var height = 64;
>>>>>>> d3c5031f

        var nativeExtent = this.tilingScheme.tileXYToNativeExtent(tile.x, tile.y, tile.level);
        tile.center = this.tilingScheme.ellipsoid.cartographicToCartesian(tile.extent.getCenter());

        var verticesPromise = taskProcessor.scheduleTask({
            heightmap : tile.geometry,
            heightScale : 1.0,
            heightOffset : 0.0,
            stride : 1,
            width : width,
            height : height,
            extent : nativeExtent,
            relativeToCenter : tile.center,
            radiiSquared : this.tilingScheme.ellipsoid.getRadiiSquared(),
            oneOverCentralBodySemimajorAxis : this.tilingScheme.ellipsoid.getOneOverRadii().x,
            isGeographic : true
        });

        if (typeof verticesPromise === 'undefined') {
            //postponed
            tile.state = TileState.RECEIVED;
            return;
        }

        when(verticesPromise, function(result) {
            tile.geometry = undefined;
            tile.transformedGeometry = {
                vertices : result.vertices,
                statistics : result.statistics,
                indices : TerrainProvider.getRegularGridIndices(width, height)
            };
            tile.state = TileState.TRANSFORMED;
        }, function(e) {
            /*global console*/
            console.error('failed to load metadata: ' + e);
        });
    };

    /**
     * Create WebGL resources for the tile using whatever data the transformGeometry step produced.
     * Once complete, the tile state should be set to READY.  Alternatively, tile state can be set to
     * TRANSFORMED to indicate that resource creation should be attempted again next update, if the tile
     * is still needed.
     *
     * @param {Context} context The context to use to create resources.
     * @param {Tile} tile The tile to create resources for.
     */
    WebMapServiceTerrainProvider.prototype.createResources = function(context, tile) {
        var buffers = tile.transformedGeometry;
        tile.transformedGeometry = undefined;
        TerrainProvider.createTileEllipsoidGeometryFromBuffers(context, tile, buffers);
        tile.maxHeight = buffers.statistics.maxHeight;
        tile._boundingSphere3D = BoundingSphere.fromFlatArray(buffers.vertices, tile.center, 5);

        var ellipsoid = this.tilingScheme.ellipsoid;
        tile.southwestCornerCartesian = ellipsoid.cartographicToCartesian(tile.extent.getSouthwest());
        tile.southeastCornerCartesian = ellipsoid.cartographicToCartesian(tile.extent.getSoutheast());
        tile.northeastCornerCartesian = ellipsoid.cartographicToCartesian(tile.extent.getNortheast());
        tile.northwestCornerCartesian = ellipsoid.cartographicToCartesian(tile.extent.getNorthwest());

        var scratch = new Cartesian3();
        tile.westNormal = Cartesian3.UNIT_Z.cross(tile.southwestCornerCartesian.negate(scratch), scratch).normalize();
        tile.eastNormal = tile.northeastCornerCartesian.negate(scratch).cross(Cartesian3.UNIT_Z, scratch).normalize();
        tile.southNormal = ellipsoid.geodeticSurfaceNormal(tile.southeastCornerCartesian).cross(tile.southwestCornerCartesian.subtract(tile.southeastCornerCartesian, scratch)).normalize();
        tile.northNormal = ellipsoid.geodeticSurfaceNormal(tile.northwestCornerCartesian).cross(tile.northeastCornerCartesian.subtract(tile.northwestCornerCartesian, scratch)).normalize();

        tile.state = TileState.READY;
    };

    /**
     * Populates a {@link Tile} with plane-mapped surface geometry from this
     * tile provider.
     *
     * @memberof ArcGisImageServerTerrainProvider
     *
     * @param {Context} context The rendered context to use to create renderer resources.
     * @param {Tile} tile The tile to populate with surface geometry.
     * @param {Projection} projection The map projection to use.
     * @returns {Boolean|Promise} A boolean value indicating whether the tile was successfully
     * populated with geometry, or a promise for such a value in the future.
     */
    WebMapServiceTerrainProvider.prototype.createTilePlaneGeometry = function(context, tile, projection) {
        throw new DeveloperError('Not supported yet.');
    };

    /**
     * DOC_TBA
     * @memberof WebMapServiceTerrainProvider
     */
    WebMapServiceTerrainProvider.prototype.getLogo = function() {
        return this._logo;
    };

    return WebMapServiceTerrainProvider;
});<|MERGE_RESOLUTION|>--- conflicted
+++ resolved
@@ -156,12 +156,8 @@
         if (typeof this._proxy !== 'undefined') {
             url = this._proxy.getURL(url);
         }
-<<<<<<< HEAD
-
-        when(loadImage(url, true), function(image) {
-            tile.geometry = image;
-=======
-        return when(loadArrayBuffer(url), function(arrayBuffer) {
+
+        when(loadArrayBuffer(url), function(arrayBuffer) {
             ++received;
             if ((received % 10) === 0) {
                 console.log('received: ' + received);
@@ -177,7 +173,6 @@
             }
 
             tile.geometry = new Int16Array(littleEndianBuffer);
->>>>>>> d3c5031f
             tile.state = TileState.RECEIVED;
             --requestsInFlight;
         }, function(e) {
@@ -199,30 +194,8 @@
      * @param {Tile} tile The tile to transform geometry for.
      */
     WebMapServiceTerrainProvider.prototype.transformGeometry = function(context, tile) {
-<<<<<<< HEAD
-        // Get the height data from the image by copying it to a canvas.
-        var image = tile.geometry;
-        var width = image.width;
-        var height = image.height;
-        var pixels = getImagePixels(image);
-
-        var southwest = this.tilingScheme.cartographicToWebMercator(tile.extent.west, tile.extent.south);
-        var northeast = this.tilingScheme.cartographicToWebMercator(tile.extent.east, tile.extent.north);
-        var webMercatorExtent = {
-            west : southwest.x,
-            south : southwest.y,
-            east : northeast.x,
-            north : northeast.y
-        };
-=======
-        ++transforming;
-        if ((transforming % 10) === 0) {
-            console.log('transforming: ' + transforming);
-        }
-
         var width = 64;
         var height = 64;
->>>>>>> d3c5031f
 
         var nativeExtent = this.tilingScheme.tileXYToNativeExtent(tile.x, tile.y, tile.level);
         tile.center = this.tilingScheme.ellipsoid.cartographicToCartesian(tile.extent.getCenter());
