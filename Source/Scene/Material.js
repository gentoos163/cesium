--- conflicted
+++ resolved
@@ -307,20 +307,8 @@
          * Maps uniform names to their values.
          * @type Object
          */
-<<<<<<< HEAD
         this.uniforms = undefined;
         this._uniforms = undefined;
-=======
-        this.uniforms = {};
-        this._uniforms = {};
-
-        // If the cache contains this material type, build the material template off of the stored template.
-        var oldMaterialTemplate = Material._materialCache.getMaterial(this.type);
-        if (typeof oldMaterialTemplate !== 'undefined') {
-            var template = clone(oldMaterialTemplate);
-            this._template = combine([this._template, template]);
-        }
->>>>>>> 3c9d155b
 
         initializeMaterial(description, 0, this);
         Object.defineProperty(this, 'type', { value : this.type, writable : false});
@@ -426,7 +414,8 @@
         // If the cache contains this material type, build the material template off of the stored template.
         var oldMaterialTemplate = Material._materialCache.getMaterial(result.type);
         if (typeof oldMaterialTemplate !== 'undefined') {
-            result._template = combine([result._template, oldMaterialTemplate]);
+            var template = clone(oldMaterialTemplate);
+            result._template = combine([result._template, template]);
         }
 
         // Make sure the template has no obvious errors. More error checking happens later.
