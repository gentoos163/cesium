/*global define*/
define([
        '../Core/BoxGeometry',
        '../Core/Cartesian3',
        '../Core/Cartesian4',
        '../Core/combine',
        '../Core/DeveloperError',
        '../Core/destroyObject',
        '../Core/Matrix4',
        '../Core/BoundingSphere',
        '../Core/PrimitiveType',
        '../Renderer/CullFace',
        '../Renderer/BlendingState',
        '../Renderer/BufferUsage',
        '../Renderer/CommandLists',
        '../Renderer/DrawCommand',
        '../Renderer/createPickFragmentShaderSource',
        './Material',
        './SceneMode',
        '../Shaders/EllipsoidVS',
        '../Shaders/EllipsoidFS'
    ], function(
        BoxGeometry,
        Cartesian3,
        Cartesian4,
        combine,
        DeveloperError,
        destroyObject,
        Matrix4,
        BoundingSphere,
        PrimitiveType,
        CullFace,
        BlendingState,
        BufferUsage,
        CommandLists,
        DrawCommand,
        createPickFragmentShaderSource,
        Material,
        SceneMode,
        EllipsoidVS,
        EllipsoidFS) {
    "use strict";

    var attributeIndices = {
        position : 0
    };

    /**
     * A renderable ellipsoid.  It can also draw spheres when the three {@link EllipsoidPrimitive#radii} components are equal.
     * <p>
     * This is only supported in 3D.  The ellipsoid is not shown in 2D or Columbus view.
     * </p>
     *
     * @alias EllipsoidPrimitive
     * @constructor
     *
     * @example
     * // 1. Create a sphere using the ellipsoid primitive
     * var e = new EllipsoidPrimitive();
     * e.center = ellipsoid.cartographicToCartesian(
     *   Cartographic.fromDegrees(-75.0, 40.0, 500000.0));
     * e.radii = new Cartesian3(500000.0, 500000.0, 500000.0);
     * primitives.add(e);
     *
     * @example
     * // 2. Create a tall ellipsoid in an east-north-up reference frame
     * var e = new EllipsoidPrimitive();
     * e.modelMatrix = Transforms.eastNorthUpToFixedFrame(
     *   ellipsoid.cartographicToCartesian(
     *     Cartographic.fromDegrees(-95.0, 40.0, 200000.0)));
     * e.radii = new Cartesian3(100000.0, 100000.0, 200000.0);
     * primitives.add(e);
     *
     * @demo <a href="http://cesium.agi.com/Cesium/Apps/Sandcastle/index.html?src=Volumes.html">Cesium Sandcastle Volumes Demo</a>
     */
    var EllipsoidPrimitive = function() {
        /**
         * The center of the ellipsoid in the ellipsoid's model coordinates.
         * <p>
         * The default is {@link Cartesian3.ZERO}.
         * </p>
         *
         * @type {Cartesian3}
         * @default {@link Cartesian3.ZERO}
         *
         * @see EllipsoidPrimitive#modelMatrix
         */
        this.center = Cartesian3.ZERO.clone();

        /**
         * The radius of the ellipsoid along the <code>x</code>, <code>y</code>, and <code>z</code> axes in the ellipsoid's model coordinates.
         * When these are the same, the ellipsoid is a sphere.
         * <p>
         * The default is <code>undefined</code>.  The ellipsoid is not drawn until a radii is provided.
         * </p>
         *
         * @type {Cartesian3}
         * @default undefined
         *
         * @example
         * // A sphere with a radius of 2.0
         * e.radii = new Cartesian3(2.0, 2.0, 2.0);
         *
         * @see EllipsoidPrimitive#modelMatrix
         */
        this.radii = undefined;
        this._radii = new Cartesian3();

        this._oneOverEllipsoidRadiiSquared = new Cartesian3();
        this._boundingSphere = new BoundingSphere();

        /**
         * The 4x4 transformation matrix that transforms the ellipsoid from model to world coordinates.
         * When this is the identity matrix, the ellipsoid is drawn in world coordinates, i.e., Earth's WGS84 coordinates.
         * Local reference frames can be used by providing a different transformation matrix, like that returned
         * by {@link Transforms.eastNorthUpToFixedFrame}.  This matrix is available to GLSL vertex and fragment
         * shaders via {@link czm_model} and derived uniforms.
         *
         * @type {Matrix4}
         * @default {@link Matrix4.IDENTITY}
         *
         * @default Matrix4.IDENTITY
         *
         * @example
         * var origin = ellipsoid.cartographicToCartesian(
         *   Cartographic.fromDegrees(-95.0, 40.0, 200000.0));
         * e.modelMatrix = Transforms.eastNorthUpToFixedFrame(origin);
         *
         * @see Transforms.eastNorthUpToFixedFrame
         * @see czm_model
         */
        this.modelMatrix = Matrix4.IDENTITY.clone();
        this._computedModelMatrix = Matrix4.IDENTITY.clone();

        /**
         * Determines if the ellipsoid primitive will be shown.
         *
         * @type {Boolean}
         * @default true
         */
        this.show = true;

        /**
         * The surface appearance of the ellipsoid.  This can be one of several built-in {@link Material} objects or a custom material, scripted with
         * <a href='https://github.com/AnalyticalGraphicsInc/cesium/wiki/Fabric'>Fabric</a>.
         * <p>
         * The default material is <code>Material.ColorType</code>.
         * </p>
         *
         * @type {Material}
         * @default Material.fromType(undefined, Material.ColorType)
         *
         * @example
         * // 1. Change the color of the default material to yellow
         * e.material.uniforms.color = new Color(1.0, 1.0, 0.0, 1.0);
         *
         * // 2. Change material to horizontal stripes
         * e.material = Material.fromType(scene.getContext(), Material.StripeType);
         *
         * @see <a href='https://github.com/AnalyticalGraphicsInc/cesium/wiki/Fabric'>Fabric</a>
         */
        this.material = Material.fromType(undefined, Material.ColorType);
        this._material = undefined;

        this._sp = undefined;
        this._rs = undefined;
        this._va = undefined;

        this._pickSP = undefined;
        this._pickId = undefined;

        this._colorCommand = new DrawCommand();
        this._pickCommand = new DrawCommand();
        this._commandLists = new CommandLists();

        var that = this;
        this._uniforms = {
            u_radii : function() {
                return that.radii;
            },
            u_oneOverEllipsoidRadiiSquared : function() {
                return that._oneOverEllipsoidRadiiSquared;
            }
        };

        this._pickUniforms = {
            czm_pickColor : function() {
                return that._pickId.color;
            }
        };
    };

    function getVertexArray(context) {
        var vertexArray = context.cache.ellipsoidPrimitive_vertexArray;

        if (typeof vertexArray !== 'undefined') {
            return vertexArray;
        }

<<<<<<< HEAD
        var geometry = new BoxGeometry({
=======
        var geometry = BoxGeometry.fromDimensions({
>>>>>>> fd92e7fc
            dimensions : new Cartesian3(2.0, 2.0, 2.0)
        });

        vertexArray = context.createVertexArrayFromGeometry({
            geometry: geometry,
            attributeIndices: attributeIndices,
            bufferUsage: BufferUsage.STATIC_DRAW
        });

        context.cache.ellipsoidPrimitive_vertexArray = vertexArray;
        return vertexArray;
    }

    /**
     * @private
     *
     * @exception {DeveloperError} this.material must be defined.
     */
    EllipsoidPrimitive.prototype.update = function(context, frameState, commandList) {
        if (!this.show ||
            (frameState.mode !== SceneMode.SCENE3D) ||
            (typeof this.center === 'undefined') ||
            (typeof this.radii === 'undefined')) {
            return;
        }

        if (typeof this.material === 'undefined') {
            throw new DeveloperError('this.material must be defined.');
        }

        if (typeof this._rs === 'undefined') {
            this._rs = context.createRenderState({
                // Cull front faces - not back faces - so the ellipsoid doesn't
                // disappear if the viewer enters the bounding box.
                cull : {
                    enabled : true,
                    face : CullFace.FRONT
                },
                depthTest : {
                    enabled : true
                },
                // Do not write depth since the depth for the bounding box is
                // wrong; it is not the true of the ray casted ellipsoid.
                // Once WebGL has the extension for writing gl_FragDepth,
                // we can write the correct depth.  For now, most ellipsoids
                // will be translucent so we don't want to write depth anyway.
                depthMask : false,
                blending : BlendingState.ALPHA_BLEND
            });
        }

        if (typeof this._va === 'undefined') {
            this._va = getVertexArray(context);
        }

        var radii = this.radii;
        if (!Cartesian3.equals(this._radii, radii)) {
            Cartesian3.clone(radii, this._radii);

            var r = this._oneOverEllipsoidRadiiSquared;
            r.x = 1.0 / (radii.x * radii.x);
            r.y = 1.0 / (radii.y * radii.y);
            r.z = 1.0 / (radii.z * radii.z);

            this._boundingSphere.radius = Cartesian3.getMaximumComponent(radii);
        }

        // Translate model coordinates used for rendering such that the origin is the center of the ellipsoid.
        Matrix4.multiplyByTranslation(this.modelMatrix, this.center, this._computedModelMatrix);

        var ellipsoidCommandLists = this._commandLists;
        ellipsoidCommandLists.removeAll();

        var materialChanged = this._material !== this.material;
        this._material = this.material;

        if (frameState.passes.color) {
            var colorCommand = this._colorCommand;

            // Recompile shader when material changes
            if (materialChanged) {
                var colorFS =
                    '#line 0\n' +
                    this.material.shaderSource +
                    '#line 0\n' +
                    EllipsoidFS;

                this._sp = context.getShaderCache().replaceShaderProgram(this._sp, EllipsoidVS, colorFS, attributeIndices);

                colorCommand.primitiveType = PrimitiveType.TRIANGLES;
                colorCommand.vertexArray = this._va;
                colorCommand.renderState = this._rs;
                colorCommand.shaderProgram = this._sp;
                colorCommand.uniformMap = combine([this._uniforms, this.material._uniforms], false, false);
                colorCommand.executeInClosestFrustum = true;
            }

            colorCommand.boundingVolume = this._boundingSphere;
            colorCommand.modelMatrix = this._computedModelMatrix;

            ellipsoidCommandLists.colorList.push(colorCommand);
        }

        if (frameState.passes.pick) {
            var pickCommand = this._pickCommand;

            if (typeof this._pickId === 'undefined') {
                this._pickId = context.createPickId(this);
            }

            // Recompile shader when material changes
            if (materialChanged || typeof this._pickSP === 'undefined') {
                var pickFS = createPickFragmentShaderSource(
                    '#line 0\n' +
                    this.material.shaderSource +
                    '#line 0\n' +
                    EllipsoidFS, 'uniform');

                this._pickSP = context.getShaderCache().replaceShaderProgram(this._pickSP, EllipsoidVS, pickFS, attributeIndices);

                pickCommand.primitiveType = PrimitiveType.TRIANGLES;
                pickCommand.vertexArray = this._va;
                pickCommand.renderState = this._rs;
                pickCommand.shaderProgram = this._pickSP;
                pickCommand.uniformMap = combine([this._uniforms, this._pickUniforms, this.material._uniforms], false, false);
                pickCommand.executeInClosestFrustum = true;
            }

            pickCommand.boundingVolume = this._boundingSphere;
            pickCommand.modelMatrix = this._computedModelMatrix;

            ellipsoidCommandLists.pickList.push(pickCommand);
        }

        commandList.push(ellipsoidCommandLists);
    };

    /**
     * Returns true if this object was destroyed; otherwise, false.
     * <br /><br />
     * If this object was destroyed, it should not be used; calling any function other than
     * <code>isDestroyed</code> will result in a {@link DeveloperError} exception.
     *
     * @memberof EllipsoidPrimitive
     *
     * @return {Boolean} <code>true</code> if this object was destroyed; otherwise, <code>false</code>.
     *
     * @see EllipsoidPrimitive#destroy
     */
    EllipsoidPrimitive.prototype.isDestroyed = function() {
        return false;
    };

    /**
     * Destroys the WebGL resources held by this object.  Destroying an object allows for deterministic
     * release of WebGL resources, instead of relying on the garbage collector to destroy this object.
     * <br /><br />
     * Once an object is destroyed, it should not be used; calling any function other than
     * <code>isDestroyed</code> will result in a {@link DeveloperError} exception.  Therefore,
     * assign the return value (<code>undefined</code>) to the object as done in the example.
     *
     * @memberof EllipsoidPrimitive
     *
     * @return {undefined}
     *
     * @exception {DeveloperError} This object was destroyed, i.e., destroy() was called.
     *
     * @see EllipsoidPrimitive#isDestroyed
     *
     * @example
     * e = e && e.destroy();
     */
    EllipsoidPrimitive.prototype.destroy = function() {
        this._sp = this._sp && this._sp.release();
        this._pickSP = this._pickSP && this._pickSP.release();
        this._pickId = this._pickId && this._pickId.destroy();
        return destroyObject(this);
    };

    return EllipsoidPrimitive;
});<|MERGE_RESOLUTION|>--- conflicted
+++ resolved
@@ -197,11 +197,7 @@
             return vertexArray;
         }
 
-<<<<<<< HEAD
-        var geometry = new BoxGeometry({
-=======
         var geometry = BoxGeometry.fromDimensions({
->>>>>>> fd92e7fc
             dimensions : new Cartesian3(2.0, 2.0, 2.0)
         });
 
