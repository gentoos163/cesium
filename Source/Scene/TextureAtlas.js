--- conflicted
+++ resolved
@@ -47,13 +47,8 @@
      * @param {PixelFormat} [options.pixelFormat=PixelFormat.RGBA] The pixel format of the texture.
      * @param {Number} [options.borderWidthInPixels=1] The amount of spacing between adjacent images in pixels.
      * @param {Cartesian2} [options.initialSize=new Cartesian2(16.0, 16.0)] The initial side lengths of the texture.
-<<<<<<< HEAD
-     * @param {Image[]} [options.images=undefined] Optional array of {@link Image} to be added to the atlas. Same as calling <code>addImages(images)</code>.
-     * @param {Image} [options.image=undefined] Optional single image to be added to the atlas. Same as calling <code>addImage(image)</code>.
-=======
-     * @param {Array} [options.images] Optional array of {@link Image} to be added to the atlas. Same as calling <code>addImages(images)</code>.
+     * @param {Image[]} [options.images] Optional array of {@link Image} to be added to the atlas. Same as calling <code>addImages(images)</code>.
      * @param {Image} [options.image] Optional single image to be added to the atlas. Same as calling <code>addImage(image)</code>.
->>>>>>> dd596ac2
      *
      * @exception {DeveloperError} borderWidthInPixels must be greater than or equal to zero.
      * @exception {DeveloperError} initialSize must be greater than zero.
