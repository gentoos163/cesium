/*global define*/
define([
        '../Core/BoundingSphere',
        '../Core/clone',
        '../Core/ComponentDatatype',
        '../Core/defaultValue',
        '../Core/defined',
        '../Core/defineProperties',
        '../Core/destroyObject',
        '../Core/DeveloperError',
        '../Core/FeatureDetection',
        '../Core/Geometry',
        '../Core/GeometryAttribute',
        '../Core/GeometryAttributes',
        '../Core/GeometryInstance',
        '../Core/GeometryInstanceAttribute',
        '../Core/isArray',
        '../Core/Matrix4',
        '../Core/subdivideArray',
        '../Core/TaskProcessor',
        '../Renderer/BufferUsage',
        '../Renderer/DrawCommand',
        '../Renderer/ShaderSource',
        '../ThirdParty/when',
        './CullFace',
        './Pass',
        './PrimitivePipeline',
        './PrimitiveState',
        './SceneMode'
    ], function(
        BoundingSphere,
        clone,
        ComponentDatatype,
        defaultValue,
        defined,
        defineProperties,
        destroyObject,
        DeveloperError,
        FeatureDetection,
        Geometry,
        GeometryAttribute,
        GeometryAttributes,
        GeometryInstance,
        GeometryInstanceAttribute,
        isArray,
        Matrix4,
        subdivideArray,
        TaskProcessor,
        BufferUsage,
        DrawCommand,
        ShaderSource,
        when,
        CullFace,
        Pass,
        PrimitivePipeline,
        PrimitiveState,
        SceneMode) {
    "use strict";

    /**
     * A primitive represents geometry in the {@link Scene}.  The geometry can be from a single {@link GeometryInstance}
     * as shown in example 1 below, or from an array of instances, even if the geometry is from different
     * geometry types, e.g., an {@link RectangleGeometry} and an {@link EllipsoidGeometry} as shown in Code Example 2.
     * <p>
     * A primitive combines geometry instances with an {@link Appearance} that describes the full shading, including
     * {@link Material} and {@link RenderState}.  Roughly, the geometry instance defines the structure and placement,
     * and the appearance defines the visual characteristics.  Decoupling geometry and appearance allows us to mix
     * and match most of them and add a new geometry or appearance independently of each other.
     * </p>
     * <p>
     * Combining multiple instances into one primitive is called batching, and significantly improves performance for static data.
     * Instances can be individually picked; {@link Scene#pick} returns their {@link GeometryInstance#id}.  Using
     * per-instance appearances like {@link PerInstanceColorAppearance}, each instance can also have a unique color.
     * </p>
     * <p>
     * {@link Geometry} can either be created and batched on a web worker or the main thread. The first two examples
     * show geometry that will be created on a web worker by using the descriptions of the geometry. The third example
     * shows how to create the geometry on the main thread by explicitly calling the <code>createGeometry</code> method.
     * </p>
     *
     * @alias Primitive
     * @constructor
     *
     * @param {Object} [options] Object with the following properties:
     * @param {Array|GeometryInstance} [options.geometryInstances] The geometry instances - or a single geometry instance - to render.
     * @param {Appearance} [options.appearance] The appearance used to render the primitive.
     * @param {Matrix4} [options.modelMatrix=Matrix4.IDENTITY] The 4x4 transformation matrix that transforms the primitive (all geometry instances) from model to world coordinates.
<<<<<<< HEAD
     * @param {Boolean} [options.show=true] Determines if this primitive will be shown.
=======
>>>>>>> 5356b480
     * @param {Boolean} [options.vertexCacheOptimize=false] When <code>true</code>, geometry vertices are optimized for the pre and post-vertex-shader caches.
     * @param {Boolean} [options.show=true] Determines if this primitive will be shown.
     * @param {Boolean} [options.interleave=false] When <code>true</code>, geometry vertex attributes are interleaved, which can slightly improve rendering performance but increases load time.
     * @param {Boolean} [options.compressVertices=true] When <code>true</code>, the geometry vertices are compressed, which will save memory.
     * @param {Boolean} [options.releaseGeometryInstances=true] When <code>true</code>, the primitive does not keep a reference to the input <code>geometryInstances</code> to save memory.
     * @param {Boolean} [options.allowPicking=true] When <code>true</code>, each geometry instance will only be pickable with {@link Scene#pick}.  When <code>false</code>, GPU memory is saved.
     * @param {Boolean} [options.asynchronous=true] Determines if the primitive will be created asynchronously or block until ready.
     * @param {Boolean} [options.debugShowBoundingVolume=false] For debugging only. Determines if this primitive's commands' bounding spheres are shown.
     *
     * @see GeometryInstance
     * @see Appearance
     *
     * @example
     * // 1. Draw a translucent ellipse on the surface with a checkerboard pattern
     * var instance = new Cesium.GeometryInstance({
     *   geometry : new Cesium.EllipseGeometry({
     *       center : Cesium.Cartesian3.fromDegrees(-100.0, 20.0),
     *       semiMinorAxis : 500000.0,
     *       semiMajorAxis : 1000000.0,
     *       rotation : Cesium.Math.PI_OVER_FOUR,
     *       vertexFormat : Cesium.VertexFormat.POSITION_AND_ST
     *   }),
     *   id : 'object returned when this instance is picked and to get/set per-instance attributes'
     * });
     * scene.primitives.add(new Cesium.Primitive({
     *   geometryInstances : instance,
     *   appearance : new Cesium.EllipsoidSurfaceAppearance({
     *     material : Cesium.Material.fromType('Checkerboard')
     *   })
     * }));
     *
     * @example
     * // 2. Draw different instances each with a unique color
     * var rectangleInstance = new Cesium.GeometryInstance({
     *   geometry : new Cesium.RectangleGeometry({
     *     rectangle : Cesium.Rectangle.fromDegrees(-140.0, 30.0, -100.0, 40.0),
     *     vertexFormat : Cesium.PerInstanceColorAppearance.VERTEX_FORMAT
     *   }),
     *   id : 'rectangle',
     *   attributes : {
     *     color : new Cesium.ColorGeometryInstanceAttribute(0.0, 1.0, 1.0, 0.5)
     *   }
     * });
     * var ellipsoidInstance = new Cesium.GeometryInstance({
     *   geometry : new Cesium.EllipsoidGeometry({
     *     radii : new Cesium.Cartesian3(500000.0, 500000.0, 1000000.0),
     *     vertexFormat : Cesium.VertexFormat.POSITION_AND_NORMAL
     *   }),
     *   modelMatrix : Cesium.Matrix4.multiplyByTranslation(Cesium.Transforms.eastNorthUpToFixedFrame(
     *     Cesium.Cartesian3.fromDegrees(-95.59777, 40.03883)), new Cesium.Cartesian3(0.0, 0.0, 500000.0), new Cesium.Matrix4()),
     *   id : 'ellipsoid',
     *   attributes : {
     *     color : Cesium.ColorGeometryInstanceAttribute.fromColor(Cesium.Color.AQUA)
     *   }
     * });
     * scene.primitives.add(new Cesium.Primitive({
     *   geometryInstances : [rectangleInstance, ellipsoidInstance],
     *   appearance : new Cesium.PerInstanceColorAppearance()
     * }));
     *
     * @example
     * // 3. Create the geometry on the main thread.
     * scene.primitives.add(new Cesium.Primitive({
     *   geometryInstances : new Cesium.GeometryInstance({
     *       geometry : Cesium.EllipsoidGeometry.createGeometry(new Cesium.EllipsoidGeometry({
     *         radii : new Cesium.Cartesian3(500000.0, 500000.0, 1000000.0),
     *         vertexFormat : Cesium.VertexFormat.POSITION_AND_NORMAL
     *       })),
     *       modelMatrix : Cesium.Matrix4.multiplyByTranslation(Cesium.Transforms.eastNorthUpToFixedFrame(
     *         Cesium.Cartesian3.fromDegrees(-95.59777, 40.03883)), new Cesium.Cartesian3(0.0, 0.0, 500000.0), new Cesium.Matrix4()),
     *       id : 'ellipsoid',
     *       attributes : {
     *         color : Cesium.ColorGeometryInstanceAttribute.fromColor(Cesium.Color.AQUA)
     *       }
     *   }),
     *   appearance : new Cesium.PerInstanceColorAppearance()
     * }));
     */
    var Primitive = function(options) {
        options = defaultValue(options, defaultValue.EMPTY_OBJECT);

        /**
         * The geometry instances rendered with this primitive.  This may
         * be <code>undefined</code> if <code>options.releaseGeometryInstances</code>
         * is <code>true</code> when the primitive is constructed.
         * <p>
         * Changing this property after the primitive is rendered has no effect.
         * </p>
         *
         * @type Array
         *
         * @default undefined
         */
        this.geometryInstances = options.geometryInstances;

        /**
         * The {@link Appearance} used to shade this primitive.  Each geometry
         * instance is shaded with the same appearance.  Some appearances, like
         * {@link PerInstanceColorAppearance} allow giving each instance unique
         * properties.
         *
         * @type Appearance
         *
         * @default undefined
         */
        this.appearance = options.appearance;
        this._appearance = undefined;
        this._material = undefined;

        /**
         * The 4x4 transformation matrix that transforms the primitive (all geometry instances) from model to world coordinates.
         * When this is the identity matrix, the primitive is drawn in world coordinates, i.e., Earth's WGS84 coordinates.
         * Local reference frames can be used by providing a different transformation matrix, like that returned
         * by {@link Transforms.eastNorthUpToFixedFrame}.
         *
         * <p>
         * If the model matrix is changed after creation, it only affects primitives with one instance and only in 3D mode.
         * </p>
         *
         * @type Matrix4
         *
         * @default Matrix4.IDENTITY
         *
         * @example
         * var origin = Cesium.Cartesian3.fromDegrees(-95.0, 40.0, 200000.0);
         * p.modelMatrix = Cesium.Transforms.eastNorthUpToFixedFrame(origin);
         */
        this.modelMatrix = Matrix4.clone(defaultValue(options.modelMatrix, Matrix4.IDENTITY));
        this._modelMatrix = new Matrix4();

        /**
         * Determines if the primitive will be shown.  This affects all geometry
         * instances in the primitive.
         *
         * @type Boolean
         *
         * @default true
         */
        this.show = defaultValue(options.show, true);

        this._vertexCacheOptimize = defaultValue(options.vertexCacheOptimize, false);
        this._interleave = defaultValue(options.interleave, false);
        this._releaseGeometryInstances = defaultValue(options.releaseGeometryInstances, true);
        this._allowPicking = defaultValue(options.allowPicking, true);
        this._asynchronous = defaultValue(options.asynchronous, true);
        this._compressVertices = defaultValue(options.compressVertices, true);

        /**
         * This property is for debugging only; it is not for production use nor is it optimized.
         * <p>
         * Draws the bounding sphere for each draw command in the primitive.
         * </p>
         *
         * @type {Boolean}
         *
         * @default false
         */
        this.debugShowBoundingVolume = defaultValue(options.debugShowBoundingVolume, false);

        this._translucent = undefined;

        this._state = PrimitiveState.READY;
        this._geometries = [];
        this._vaAttributes = undefined;
        this._error = undefined;
        this._numberOfInstances = 0;

        this._boundingSphere = undefined;
        this._boundingSphereWC = undefined;
        this._boundingSphereCV = undefined;
        this._boundingSphere2D = undefined;
        this._perInstanceAttributeLocations = undefined;
        this._instanceIds = [];
        this._lastPerInstanceAttributeIndex = 0;
        this._dirtyAttributes = [];

        this._va = [];
        this._attributeLocations = undefined;
        this._primitiveType = undefined;

        this._frontFaceRS = undefined;
        this._backFaceRS = undefined;
        this._sp = undefined;

        this._pickRS = undefined;
        this._pickSP = undefined;
        this._pickIds = [];

        this._colorCommands = [];
        this._pickCommands = [];

        this._createGeometryResults = undefined;
    };

    defineProperties(Primitive.prototype, {
        /**
         * When <code>true</code>, geometry vertices are optimized for the pre and post-vertex-shader caches.
         *
         * @memberof Primitive.prototype
         *
         * @type {Boolean}
         * @readonly
         *
         * @default true
         */
        vertexCacheOptimize : {
            get : function() {
                return this._vertexCacheOptimize;
            }
        },

        /**
         * Determines if geometry vertex attributes are interleaved, which can slightly improve rendering performance.
         *
         * @memberof Primitive.prototype
         *
         * @type {Boolean}
         * @readonly
         *
         * @default false
         */
        interleave : {
            get : function() {
                return this._interleave;
            }
        },

        /**
         * When <code>true</code>, the primitive does not keep a reference to the input <code>geometryInstances</code> to save memory.
         *
         * @memberof Primitive.prototype
         *
         * @type {Boolean}
         * @readonly
         *
         * @default true
         */
        releaseGeometryInstances : {
            get : function() {
                return this._releaseGeometryInstances;
            }
        },

        /**
         * When <code>true</code>, each geometry instance will only be pickable with {@link Scene#pick}.  When <code>false</code>, GPU memory is saved.         *
         *
         * @memberof Primitive.prototype
         *
         * @type {Boolean}
         * @readonly
         *
         * @default true
         */
        allowPicking : {
            get : function() {
                return this._allowPicking;
            }
        },

        /**
         * Determines if the geometry instances will be created and batched on a web worker.
         *
         * @memberof Primitive.prototype
         *
         * @type {Boolean}
         * @readonly
         *
         * @default true
         */
        asynchronous : {
            get : function() {
                return this._asynchronous;
            }
        },

        /**
         * When <code>true</code>, geometry vertices are compressed, which will save memory.
         *
         * @memberof Primitive.prototype
         *
         * @type {Boolean}
         * @readonly
         *
         * @default true
         */
        compressVertices : {
            get : function() {
                return this._compressVertices;
            }
        },

        /**
         * Determines if the primitive is complete and ready to render.  If this property is
         * true, the primitive will be rendered the next time that {@link Primitive#update}
         * is called.
         *
         * @memberof Primitive.prototype
         *
         * @type {Boolean}
         * @readonly
         */
        ready : {
            get : function() {
                return this._state === PrimitiveState.COMPLETE;
            }
        }
    });

    function cloneAttribute(attribute) {
        return new GeometryAttribute({
            componentDatatype : attribute.componentDatatype,
            componentsPerAttribute : attribute.componentsPerAttribute,
            normalize : attribute.normalize,
            values : new attribute.values.constructor(attribute.values)
        });
    }

    function cloneGeometry(geometry) {
        var attributes = geometry.attributes;
        var newAttributes = new GeometryAttributes();
        for (var property in attributes) {
            if (attributes.hasOwnProperty(property) && defined(attributes[property])) {
                newAttributes[property] = cloneAttribute(attributes[property]);
            }
        }

        var indices;
        if (defined(geometry.indices)) {
            var sourceValues = geometry.indices;
            indices = new sourceValues.constructor(sourceValues);
        }

        return new Geometry({
            attributes : newAttributes,
            indices : indices,
            primitiveType : geometry.primitiveType,
            boundingSphere : BoundingSphere.clone(geometry.boundingSphere)
        });
    }

    function cloneGeometryInstanceAttribute(attribute) {
        return new GeometryInstanceAttribute({
            componentDatatype : attribute.componentDatatype,
            componentsPerAttribute : attribute.componentsPerAttribute,
            normalize : attribute.normalize,
            value : new attribute.value.constructor(attribute.value)
        });
    }

    function cloneInstance(instance, geometry) {
        var attributes = instance.attributes;
        var newAttributes = {};
        for (var property in attributes) {
            if (attributes.hasOwnProperty(property)) {
                newAttributes[property] = cloneGeometryInstanceAttribute(attributes[property]);
            }
        }

        return new GeometryInstance({
            geometry : geometry,
            modelMatrix : Matrix4.clone(instance.modelMatrix),
            attributes : newAttributes
        });
    }

    var positionRegex = /attribute\s+vec(?:3|4)\s+(.*)3DHigh;/g;

    function createColumbusViewShader(primitive, vertexShaderSource, scene3DOnly) {
        var match;

        var forwardDecl = '';
        var attributes = '';
        var computeFunctions = '';

        while ((match = positionRegex.exec(vertexShaderSource)) !== null) {
            var name = match[1];

            var functionName = 'vec4 czm_compute' + name[0].toUpperCase() + name.substr(1) + '()';

            // Don't forward-declare czm_computePosition because computePosition.glsl already does.
            if (functionName !== 'vec4 czm_computePosition()') {
                forwardDecl += functionName + ';\n';
            }

            if (!scene3DOnly) {
                attributes +=
                    'attribute vec3 ' + name + '2DHigh;\n' +
                    'attribute vec3 ' + name + '2DLow;\n';

                computeFunctions +=
                    functionName + '\n' +
                    '{\n' +
                    '    vec4 p;\n' +
                    '    if (czm_morphTime == 1.0)\n' +
                    '    {\n' +
                    '        p = czm_translateRelativeToEye(' + name + '3DHigh, ' + name + '3DLow);\n' +
                    '    }\n' +
                    '    else if (czm_morphTime == 0.0)\n' +
                    '    {\n' +
                    '        p = czm_translateRelativeToEye(' + name + '2DHigh.zxy, ' + name + '2DLow.zxy);\n' +
                    '    }\n' +
                    '    else\n' +
                    '    {\n' +
                    '        p = czm_columbusViewMorph(\n' +
                    '                czm_translateRelativeToEye(' + name + '2DHigh.zxy, ' + name + '2DLow.zxy),\n' +
                    '                czm_translateRelativeToEye(' + name + '3DHigh, ' + name + '3DLow),\n' +
                    '                czm_morphTime);\n' +
                    '    }\n' +
                    '    return p;\n' +
                    '}\n\n';
            } else {
                computeFunctions +=
                    functionName + '\n' +
                    '{\n' +
                    '    return czm_translateRelativeToEye(' + name + '3DHigh, ' + name + '3DLow);\n' +
                    '}\n\n';
            }
        }

        return [forwardDecl, attributes, vertexShaderSource, computeFunctions].join('\n');
    }

    function createPickVertexShaderSource(vertexShaderSource) {
        var renamedVS = vertexShaderSource.replace(/void\s+main\s*\(\s*(?:void)?\s*\)/g, 'void czm_old_main()');
        var pickMain =
            'attribute vec4 pickColor; \n' +
            'varying vec4 czm_pickColor; \n' +
            'void main() \n' +
            '{ \n' +
            '    czm_old_main(); \n' +
            '    czm_pickColor = pickColor; \n' +
            '}';

        return renamedVS + '\n' + pickMain;
    }

    function appendShow(primitive, vertexShaderSource) {
        if (!defined(primitive._attributeLocations.show)) {
            return vertexShaderSource;
        }

        var renamedVS = vertexShaderSource.replace(/void\s+main\s*\(\s*(?:void)?\s*\)/g, 'void czm_non_show_main()');
        var showMain =
            'attribute float show;\n' +
            'void main() \n' +
            '{ \n' +
            '    czm_non_show_main(); \n' +
            '    gl_Position *= show; \n' +
            '}';

        return renamedVS + '\n' + showMain;
    }

    function modifyForEncodedNormals(primitive, vertexShaderSource) {
        if (!primitive.compressVertices) {
            return vertexShaderSource;
        }

        var containsNormal = vertexShaderSource.search(/attribute\s+vec3\s+normal;/g) !== -1;
        var containsSt = vertexShaderSource.search(/attribute\s+vec2\s+st;/g) !== -1;
        if (!containsNormal && !containsSt) {
            return vertexShaderSource;
        }

        var containsTangent = vertexShaderSource.search(/attribute\s+vec3\s+tangent;/g) !== -1;
        var containsBinormal = vertexShaderSource.search(/attribute\s+vec3\s+binormal;/g) !== -1;

        var numComponents = containsSt && containsNormal ? 2.0 : 1.0;
        numComponents += containsTangent || containsBinormal ? 1 : 0;

        var type = (numComponents > 1) ? 'vec' + numComponents : 'float';

        var attributeName = 'compressedAttributes';
        var attributeDecl = 'attribute ' + type + ' ' + attributeName + ';';

        var globalDecl = '';
        var decode = '';

        if (containsSt) {
            globalDecl += 'vec2 st;\n';
            var stComponent = numComponents > 1 ? attributeName + '.x' : attributeName;
            decode += '    st = czm_decompressTextureCoordinates(' + stComponent + ');\n';
        }

        if (containsNormal && containsTangent && containsBinormal) {
            globalDecl +=
                'vec3 normal;\n' +
                'vec3 tangent;\n' +
                'vec3 binormal;\n';
            decode += '    czm_octDecode(' + attributeName + '.' + (containsSt ? 'yz' : 'xy') + ', normal, tangent, binormal);\n';
        } else {
            if (containsNormal) {
                globalDecl += 'vec3 normal;\n';
                decode += '    normal = czm_octDecode(' + attributeName + (numComponents > 1 ? '.' + (containsSt ? 'y' : 'x') : '') + ');\n';
            }

            if (containsTangent) {
                globalDecl += 'vec3 tangent;\n';
                decode += '    tangent = czm_octDecode(' + attributeName + '.' + (containsSt && containsNormal ? 'z' : 'y') + ');\n';
            }

            if (containsBinormal) {
                globalDecl += 'vec3 binormal;\n';
                decode += '    binormal = czm_octDecode(' + attributeName + '.' + (containsSt && containsNormal ? 'z' : 'y') + ');\n';
            }
        }

        var modifiedVS = vertexShaderSource;
        modifiedVS = modifiedVS.replace(/attribute\s+vec3\s+normal;/g, '');
        modifiedVS = modifiedVS.replace(/attribute\s+vec2\s+st;/g, '');
        modifiedVS = modifiedVS.replace(/attribute\s+vec3\s+tangent;/g, '');
        modifiedVS = modifiedVS.replace(/attribute\s+vec3\s+binormal;/g, '');
        modifiedVS = modifiedVS.replace(/void\s+main\s*\(\s*(?:void)?\s*\)/g, 'void czm_non_compressed_main()');
        var compressedMain =
            'void main() \n' +
            '{ \n' +
            decode +
            '    czm_non_compressed_main(); \n' +
            '}';

        return [attributeDecl, globalDecl, modifiedVS, compressedMain].join('\n');
    }

    function validateShaderMatching(shaderProgram, attributeLocations) {
        // For a VAO and shader program to be compatible, the VAO must have
        // all active attribute in the shader program.  The VAO may have
        // extra attributes with the only concern being a potential
        // performance hit due to extra memory bandwidth and cache pollution.
        // The shader source could have extra attributes that are not used,
        // but there is no guarantee they will be optimized out.
        //
        // Here, we validate that the VAO has all attributes required
        // to match the shader program.
        var shaderAttributes = shaderProgram.vertexAttributes;

        //>>includeStart('debug', pragmas.debug);
        for (var name in shaderAttributes) {
            if (shaderAttributes.hasOwnProperty(name)) {
                if (!defined(attributeLocations[name])) {
                    throw new DeveloperError('Appearance/Geometry mismatch.  The appearance requires vertex shader attribute input \'' + name +
                        '\', which was not computed as part of the Geometry.  Use the appearance\'s vertexFormat property when constructing the geometry.');
                }
            }
        }
        //>>includeEnd('debug');
    }

    function createPickIds(context, primitive, instances) {
        var pickColors = [];
        var length = instances.length;

        for (var i = 0; i < length; ++i) {
            var pickObject = {
                primitive : defaultValue(instances[i].pickPrimitive, primitive)
            };

            if (defined(instances[i].id)) {
                pickObject.id = instances[i].id;
            }

            var pickId = context.createPickId(pickObject);
            primitive._pickIds.push(pickId);
            pickColors.push(pickId.color);
        }

        return pickColors;
    }

    var numberOfCreationWorkers = Math.max(FeatureDetection.hardwareConcurrency - 1, 1);
    var createGeometryTaskProcessors;
    var combineGeometryTaskProcessor = new TaskProcessor('combineGeometry', Number.POSITIVE_INFINITY);

    /**
     * Called when {@link Viewer} or {@link CesiumWidget} render the scene to
     * get the draw commands needed to render this primitive.
     * <p>
     * Do not call this function directly.  This is documented just to
     * list the exceptions that may be propagated when the scene is rendered:
     * </p>
     *
     * @exception {DeveloperError} All instance geometries must have the same primitiveType..
     */
    Primitive.prototype.update = function(context, frameState, commandList) {
        if (((!defined(this.geometryInstances)) && (this._va.length === 0)) ||
            (defined(this.geometryInstances) && isArray(this.geometryInstances) && this.geometryInstances.length === 0) ||
            (!defined(this.appearance)) ||
            (frameState.mode !== SceneMode.SCENE3D && frameState.scene3DOnly) ||
            (!frameState.passes.render && !frameState.passes.pick)) {
            return;
        }

        var projection = frameState.mapProjection;
        var colorCommand;
        var pickCommand;
        var geometry;
        var attributes;
        var attribute;
        var length;
        var i;
        var j;
        var index;
        var promise;
        var instances;
        var clonedInstances;
        var geometries;
        var allowPicking = this.allowPicking;
        var instanceIds = this._instanceIds;
        var scene3DOnly = frameState.scene3DOnly;
        var that = this;

        if (this._state !== PrimitiveState.COMPLETE && this._state !== PrimitiveState.COMBINED) {
            if (this.asynchronous) {
                if (this._state === PrimitiveState.FAILED) {
                    throw this._error;
                } else if (this._state === PrimitiveState.READY) {
                    instances = (isArray(this.geometryInstances)) ? this.geometryInstances : [this.geometryInstances];
                    this._numberOfInstances = length = instances.length;

                    var promises = [];
                    var subTasks = [];
                    for (i = 0; i < length; ++i) {
                        geometry = instances[i].geometry;
                        instanceIds.push(instances[i].id);
                        subTasks.push({
                            moduleName : geometry._workerName,
                            geometry : geometry
                        });
                    }

                    if (!defined(createGeometryTaskProcessors)) {
                        createGeometryTaskProcessors = new Array(numberOfCreationWorkers);
                        for (i = 0; i < numberOfCreationWorkers; i++) {
                            createGeometryTaskProcessors[i] = new TaskProcessor('createGeometry', Number.POSITIVE_INFINITY);
                        }
                    }

                    subTasks = subdivideArray(subTasks, numberOfCreationWorkers);
                    for (i = 0; i < subTasks.length; i++) {
                        promises.push(createGeometryTaskProcessors[i].scheduleTask({
                            subTasks : subTasks[i]
                        }));
                    }

                    this._state = PrimitiveState.CREATING;

                    when.all(promises, function(results) {
                        that._createGeometryResults = results;
                        that._state = PrimitiveState.CREATED;
                    }, function(error) {
                        that._error = error;
                        that._state = PrimitiveState.FAILED;
                    });
                } else if (this._state === PrimitiveState.CREATED) {
                    var transferableObjects = [];
                    instances = (isArray(this.geometryInstances)) ? this.geometryInstances : [this.geometryInstances];

                    promise = combineGeometryTaskProcessor.scheduleTask(PrimitivePipeline.packCombineGeometryParameters({
                        createGeometryResults : this._createGeometryResults,
                        instances : instances,
                        pickIds : allowPicking ? createPickIds(context, this, instances) : undefined,
                        ellipsoid : projection.ellipsoid,
                        projection : projection,
                        elementIndexUintSupported : context.elementIndexUint,
                        scene3DOnly : scene3DOnly,
                        allowPicking : allowPicking,
                        vertexCacheOptimize : this.vertexCacheOptimize,
                        compressVertices : this.compressVertices,
                        modelMatrix : this.modelMatrix
                    }, transferableObjects), transferableObjects);

                    this._createGeometryResults = undefined;
                    this._state = PrimitiveState.COMBINING;

                    when(promise, function(packedResult) {
                        var result = PrimitivePipeline.unpackCombineGeometryResults(packedResult);
                        that._geometries = result.geometries;
                        that._attributeLocations = result.attributeLocations;
                        that._vaAttributes = result.vaAttributes;
                        that._perInstanceAttributeLocations = result.perInstanceAttributeLocations;
                        that._state = PrimitiveState.COMBINED;
                        that.modelMatrix = Matrix4.clone(result.modelMatrix, that.modelMatrix);
                    }, function(error) {
                        that._error = error;
                        that._state = PrimitiveState.FAILED;
                    });
                }
            } else {
                instances = (isArray(this.geometryInstances)) ? this.geometryInstances : [this.geometryInstances];
                this._numberOfInstances = length = instances.length;
                geometries = new Array(length);
                clonedInstances = new Array(instances.length);

                for (i = 0; i < length; i++) {
                    var instance = instances[i];
                    geometry = instance.geometry;
                    instanceIds.push(instance.id);

                    var createdGeometry;
                    if (defined(geometry.attributes) && defined(geometry.primitiveType)) {
                        createdGeometry = cloneGeometry(geometry);
                    } else {
                        createdGeometry = geometry.constructor.createGeometry(geometry);
                    }
                    geometries[i] = createdGeometry;
                    clonedInstances[i] = cloneInstance(instance, createdGeometry);
                }

                var result = PrimitivePipeline.combineGeometry({
                    instances : clonedInstances,
                    pickIds : allowPicking ? createPickIds(context, this, instances) : undefined,
                    ellipsoid : projection.ellipsoid,
                    projection : projection,
                    elementIndexUintSupported : context.elementIndexUint,
                    scene3DOnly : scene3DOnly,
                    allowPicking : allowPicking,
                    vertexCacheOptimize : this.vertexCacheOptimize,
                    compressVertices : this.compressVertices,
                    modelMatrix : this.modelMatrix
                });

                this._geometries = result.geometries;
                this._attributeLocations = result.attributeLocations;
                this._vaAttributes = result.vaAttributes;
                this._perInstanceAttributeLocations = result.vaAttributeLocations;
                this._state = PrimitiveState.COMBINED;
            }
        }

        var attributeLocations = this._attributeLocations;

        if (this._state === PrimitiveState.COMBINED) {
            geometries = this._geometries;
            var vaAttributes = this._vaAttributes;

            this._boundingSphere = BoundingSphere.clone(geometries[0].boundingSphere);

            var va = [];
            length = geometries.length;
            for (i = 0; i < length; ++i) {
                geometry = geometries[i];

                attributes = vaAttributes[i];
                var vaLength = attributes.length;
                for (j = 0; j < vaLength; ++j) {
                    attribute = attributes[j];
                    attribute.vertexBuffer = context.createVertexBuffer(attribute.values, BufferUsage.DYNAMIC_DRAW);
                    delete attribute.values;
                }

                va.push(context.createVertexArrayFromGeometry({
                    geometry : geometry,
                    attributeLocations : attributeLocations,
                    bufferUsage : BufferUsage.STATIC_DRAW,
                    interleave : this._interleave,
                    vertexArrayAttributes : attributes
                }));
            }

            this._va = va;
            this._primitiveType = geometries[0].primitiveType;

            if (this.releaseGeometryInstances) {
                this.geometryInstances = undefined;
            }

            this._geometries = undefined;
            this._state = PrimitiveState.COMPLETE;
        }

        if (!this.show || this._state !== PrimitiveState.COMPLETE) {
            return;
        }

        // Create or recreate render state and shader program if appearance/material changed
        var appearance = this.appearance;
        var material = appearance.material;
        var createRS = false;
        var createSP = false;

        if (this._appearance !== appearance) {
            this._appearance = appearance;
            this._material = material;
            createRS = true;
            createSP = true;
        } else if (this._material !== material ) {
            this._material = material;
            createSP = true;
        }

        var translucent = this._appearance.isTranslucent();
        if (this._translucent !== translucent) {
            this._translucent = translucent;
            createRS = true;
        }

        if (defined(this._material)) {
            this._material.update(context);
        }

        var twoPasses = appearance.closed && translucent;

        if (createRS) {
            var renderState = appearance.getRenderState();
            var rs;

            if (twoPasses) {
                rs = clone(renderState, false);
                rs.cull = {
                    enabled : true,
                    face : CullFace.BACK
                };
                this._frontFaceRS = context.createRenderState(rs);

                rs.cull.face = CullFace.FRONT;
                this._backFaceRS = context.createRenderState(rs);
            } else {
                this._frontFaceRS = context.createRenderState(renderState);
                this._backFaceRS = this._frontFaceRS;
            }

            if (allowPicking) {
                if (twoPasses) {
                    rs = clone(renderState, false);
                    rs.cull = {
                        enabled : false
                    };
                    this._pickRS = context.createRenderState(rs);
                } else {
                    this._pickRS = this._frontFaceRS;
                }
            } else {
                rs = clone(renderState, false);
                rs.colorMask = {
                    red : false,
                    green : false,
                    blue : false,
                    alpha : false
                };

                if (twoPasses) {
                    rs.cull = {
                        enabled : false
                    };
                    this._pickRS = context.createRenderState(rs);
                } else {
                    this._pickRS = context.createRenderState(rs);
                }
            }
        }

        if (createSP) {
            var vs = createColumbusViewShader(this, appearance.vertexShaderSource, scene3DOnly);
            vs = appendShow(this, vs);
            vs = modifyForEncodedNormals(this, vs);
            var fs = appearance.getFragmentShaderSource();

            this._sp = context.replaceShaderProgram(this._sp, vs, fs, attributeLocations);
            validateShaderMatching(this._sp, attributeLocations);

            if (allowPicking) {
                var pickFS = new ShaderSource({
                    sources : [fs],
                    pickColorQualifier : 'varying'
                });
                this._pickSP = context.replaceShaderProgram(this._pickSP, createPickVertexShaderSource(vs), pickFS, attributeLocations);
            } else {
                this._pickSP = context.createShaderProgram(vs, fs, attributeLocations);
            }

            validateShaderMatching(this._pickSP, attributeLocations);
        }

        var colorCommands = this._colorCommands;
        var pickCommands = this._pickCommands;

        if (createRS || createSP) {
            var uniforms = (defined(material)) ? material._uniforms : undefined;
            var pass = translucent ? Pass.TRANSLUCENT : Pass.OPAQUE;

            colorCommands.length = this._va.length * (twoPasses ? 2 : 1);
            pickCommands.length = this._va.length;

            length = colorCommands.length;
            var m = 0;
            var vaIndex = 0;
            for (i = 0; i < length; ++i) {
                if (twoPasses) {
                    colorCommand = colorCommands[i];
                    if (!defined(colorCommand)) {
                        colorCommand = colorCommands[i] = new DrawCommand({
                            owner : this,
                            primitiveType : this._primitiveType
                        });
                    }
                    colorCommand.vertexArray = this._va[vaIndex];
                    colorCommand.renderState = this._backFaceRS;
                    colorCommand.shaderProgram = this._sp;
                    colorCommand.uniformMap = uniforms;
                    colorCommand.pass = pass;

                    ++i;
                }

                colorCommand = colorCommands[i];
                if (!defined(colorCommand)) {
                    colorCommand = colorCommands[i] = new DrawCommand({
                        owner : this,
                        primitiveType : this._primitiveType
                    });
                }
                colorCommand.vertexArray = this._va[vaIndex];
                colorCommand.renderState = this._frontFaceRS;
                colorCommand.shaderProgram = this._sp;
                colorCommand.uniformMap = uniforms;
                colorCommand.pass = pass;

                pickCommand = pickCommands[m];
                if (!defined(pickCommand)) {
                    pickCommand = pickCommands[m] = new DrawCommand({
                        owner : this,
                        primitiveType : this._primitiveType
                    });
                }
                pickCommand.vertexArray = this._va[vaIndex];
                pickCommand.renderState = this._pickRS;
                pickCommand.shaderProgram = this._pickSP;
                pickCommand.uniformMap = uniforms;
                pickCommand.pass = pass;
                ++m;

                ++vaIndex;
            }
        }

        // Update per-instance attributes
        if (this._dirtyAttributes.length > 0) {
            attributes = this._dirtyAttributes;
            length = attributes.length;
            for (i = 0; i < length; ++i) {
                attribute = attributes[i];
                var value = attribute.value;
                var indices = attribute.indices;
                var indicesLength = indices.length;
                for (j = 0; j < indicesLength; ++j) {
                    index = indices[j];
                    var offset = index.offset;
                    var count = index.count;

                    var vaAttribute = index.attribute;
                    var componentDatatype = vaAttribute.componentDatatype;
                    var componentsPerAttribute = vaAttribute.componentsPerAttribute;

                    var typedArray = ComponentDatatype.createTypedArray(componentDatatype, count * componentsPerAttribute);
                    for (var k = 0; k < count; ++k) {
                        typedArray.set(value, k * componentsPerAttribute);
                    }

                    var offsetInBytes = offset * componentsPerAttribute * ComponentDatatype.getSizeInBytes(componentDatatype);
                    vaAttribute.vertexBuffer.copyFromArrayView(typedArray, offsetInBytes);
                }
                attribute.dirty = false;
            }

            attributes.length = 0;
        }

        var modelMatrix;
        if (this._numberOfInstances > 1 || frameState.mode !== SceneMode.SCENE3D) {
            modelMatrix = Matrix4.IDENTITY;
        } else {
            modelMatrix = this.modelMatrix;
        }

        if (!Matrix4.equals(modelMatrix, this._modelMatrix)) {
            Matrix4.clone(modelMatrix, this._modelMatrix);
            this._boundingSphereWC = BoundingSphere.transform(this._boundingSphere, modelMatrix, this._boundingSphereWC);
            if (!scene3DOnly && defined(this._boundingSphere)) {
                this._boundingSphereCV = BoundingSphere.projectTo2D(this._boundingSphereWC, projection, this._boundingSphereCV);
                this._boundingSphere2D = BoundingSphere.clone(this._boundingSphereCV, this._boundingSphere2D);
                this._boundingSphere2D.center.x = 0.0;
            }
        }

        var boundingSphere;
        if (frameState.mode === SceneMode.SCENE3D) {
            boundingSphere = this._boundingSphereWC;
        } else if (frameState.mode === SceneMode.COLUMBUS_VIEW) {
            boundingSphere = this._boundingSphereCV;
        } else if (frameState.mode === SceneMode.SCENE2D && defined(this._boundingSphere2D)) {
            boundingSphere = this._boundingSphere2D;
        } else if (defined(this._boundingSphereWC) && defined(this._boundingSphereCV)) {
            boundingSphere = BoundingSphere.union(this._boundingSphereWC, this._boundingSphereCV);
        }

        var passes = frameState.passes;
        if (passes.render) {
            length = colorCommands.length;
            for (i = 0; i < length; ++i) {
                colorCommands[i].modelMatrix = modelMatrix;
                colorCommands[i].boundingVolume = boundingSphere;
                colorCommands[i].debugShowBoundingVolume = this.debugShowBoundingVolume;

                commandList.push(colorCommands[i]);
            }
        }

        if (passes.pick) {
            length = pickCommands.length;
            for (i = 0; i < length; ++i) {
                pickCommands[i].modelMatrix = modelMatrix;
                pickCommands[i].boundingVolume = boundingSphere;

                commandList.push(pickCommands[i]);
            }
        }
    };

    function createGetFunction(name, perInstanceAttributes) {
        return function() {
            return perInstanceAttributes[name].value;
        };
    }

    function createSetFunction(name, perInstanceAttributes, dirtyList) {
        return function (value) {
            //>>includeStart('debug', pragmas.debug);
            if (!defined(value) || !defined(value.length) || value.length < 1 || value.length > 4) {
                throw new DeveloperError('value must be and array with length between 1 and 4.');
            }
            //>>includeEnd('debug');

            var attribute = perInstanceAttributes[name];
            attribute.value = value;
            if (!attribute.dirty) {
                dirtyList.push(attribute);
                attribute.dirty = true;
            }
        };
    }

    /**
     * Returns the modifiable per-instance attributes for a {@link GeometryInstance}.
     *
     * @param {Object} id The id of the {@link GeometryInstance}.
     * @returns {Object} The typed array in the attribute's format or undefined if the is no instance with id.
     *
     * @exception {DeveloperError} must call update before calling getGeometryInstanceAttributes.
     *
     * @example
     * var attributes = primitive.getGeometryInstanceAttributes('an id');
     * attributes.color = Cesium.ColorGeometryInstanceAttribute.toValue(Cesium.Color.AQUA);
     * attributes.show = Cesium.ShowGeometryInstanceAttribute.toValue(true);
     */
    Primitive.prototype.getGeometryInstanceAttributes = function(id) {
        //>>includeStart('debug', pragmas.debug);
        if (!defined(id)) {
            throw new DeveloperError('id is required');
        }
        if (!defined(this._perInstanceAttributeLocations)) {
            throw new DeveloperError('must call update before calling getGeometryInstanceAttributes');
        }
        //>>includeEnd('debug');

        var index = -1;
        var lastIndex = this._lastPerInstanceAttributeIndex;
        var ids = this._instanceIds;
        var length = ids.length;
        for (var i = 0; i < length; ++i) {
            var curIndex = (lastIndex + i) % length;
            if (id === ids[curIndex]) {
                index = curIndex;
                break;
            }
        }

        if (index === -1) {
            return undefined;
        }

        var perInstanceAttributes = this._perInstanceAttributeLocations[index];
        var attributes = {};
        var properties = {};
        var hasProperties = false;

        for (var name in perInstanceAttributes) {
            if (perInstanceAttributes.hasOwnProperty(name)) {
                hasProperties = true;
                properties[name] = {
                    get : createGetFunction(name, perInstanceAttributes),
                    set : createSetFunction(name, perInstanceAttributes, this._dirtyAttributes)
                };
            }
        }

        if (hasProperties) {
            defineProperties(attributes, properties);
        }

        this._lastPerInstanceAttributeIndex = index;

        return attributes;
    };

    /**
     * Returns true if this object was destroyed; otherwise, false.
     * <p>
     * If this object was destroyed, it should not be used; calling any function other than
     * <code>isDestroyed</code> will result in a {@link DeveloperError} exception.
     * </p>
     *
     * @returns {Boolean} <code>true</code> if this object was destroyed; otherwise, <code>false</code>.
     *
     * @see Primitive#destroy
     */
    Primitive.prototype.isDestroyed = function() {
        return false;
    };

    /**
     * Destroys the WebGL resources held by this object.  Destroying an object allows for deterministic
     * release of WebGL resources, instead of relying on the garbage collector to destroy this object.
     * <p>
     * Once an object is destroyed, it should not be used; calling any function other than
     * <code>isDestroyed</code> will result in a {@link DeveloperError} exception.  Therefore,
     * assign the return value (<code>undefined</code>) to the object as done in the example.
     * </p>
     *
     * @returns {undefined}
     *
     * @exception {DeveloperError} This object was destroyed, i.e., destroy() was called.
     *
     * @see Primitive#isDestroyed
     *
     * @example
     * e = e && e.destroy();
     */
    Primitive.prototype.destroy = function() {
        var length;
        var i;

        this._sp = this._sp && this._sp.destroy();
        this._pickSP = this._pickSP && this._pickSP.destroy();

        var va = this._va;
        length = va.length;
        for (i = 0; i < length; ++i) {
            va[i].destroy();
        }
        this._va = undefined;

        var pickIds = this._pickIds;
        length = pickIds.length;
        for (i = 0; i < length; ++i) {
            pickIds[i].destroy();
        }
        this._pickIds = undefined;

        return destroyObject(this);
    };

    return Primitive;
});<|MERGE_RESOLUTION|>--- conflicted
+++ resolved
@@ -84,13 +84,9 @@
      * @param {Object} [options] Object with the following properties:
      * @param {Array|GeometryInstance} [options.geometryInstances] The geometry instances - or a single geometry instance - to render.
      * @param {Appearance} [options.appearance] The appearance used to render the primitive.
+     * @param {Boolean} [options.show=true] Determines if this primitive will be shown.
      * @param {Matrix4} [options.modelMatrix=Matrix4.IDENTITY] The 4x4 transformation matrix that transforms the primitive (all geometry instances) from model to world coordinates.
-<<<<<<< HEAD
-     * @param {Boolean} [options.show=true] Determines if this primitive will be shown.
-=======
->>>>>>> 5356b480
      * @param {Boolean} [options.vertexCacheOptimize=false] When <code>true</code>, geometry vertices are optimized for the pre and post-vertex-shader caches.
-     * @param {Boolean} [options.show=true] Determines if this primitive will be shown.
      * @param {Boolean} [options.interleave=false] When <code>true</code>, geometry vertex attributes are interleaved, which can slightly improve rendering performance but increases load time.
      * @param {Boolean} [options.compressVertices=true] When <code>true</code>, the geometry vertices are compressed, which will save memory.
      * @param {Boolean} [options.releaseGeometryInstances=true] When <code>true</code>, the primitive does not keep a reference to the input <code>geometryInstances</code> to save memory.
